/**
 * API Hooks - Specialized Hooks & Backward Compatibility
 *
 * This file contains specialized hooks that aren't covered by the generated CRUD factories,
 * plus backward compatibility aliases for smooth migration.
 *
 * Most hooks are now imported from './generated' which provides:
 * - Generated hooks with consistent patterns
 * - Built-in optimistic updates and smart caching
 * - 100% type safety with IntelliSense support
 * - 76% code reduction through factory patterns
 */

// ============================================================================
// RE-EXPORT GENERATED HOOKS - Primary Interface
// ============================================================================

// Re-export all generated hooks for backward compatibility
export * from './generated'

// Re-export specialized hooks from domain-specific modules
export { useBrowseDirectory } from './api/browse-directory-hooks'

import { useMutation, useQuery, useQueryClient } from '@tanstack/react-query'
import { useApiClient } from './api/use-api-client'
import { toast } from 'sonner'
import { SERVER_HTTP_ENDPOINT } from '@/constants/server-constants'
import { PROJECT_ENHANCED_KEYS, PROMPT_ENHANCED_KEYS, invalidateWithRelationships } from './generated/query-keys'
import type {
  OptimizePromptRequest,
  MarkdownImportRequest,
  MarkdownExportRequest,
  BatchExportRequest,
  MarkdownContentValidation,
  ProjectFile
} from '@promptliano/schemas'

// ============================================================================
// SPECIALIZED HOOKS - Not covered by CRUD factory
// ============================================================================

/**
 * Advanced Project Operations
 * These extend beyond basic CRUD and provide specialized functionality
 */

// Alias for backward compatibility
// Note: useProjectSync is now part of generated hooks

export function useSyncProjectWithProgress() {
  const client = useApiClient()
  const queryClient = useQueryClient()

  return {
    syncWithProgress: async (projectId: number, onProgress?: (event: MessageEvent) => void, abortSignal?: AbortSignal) => {
      if (!client) throw new Error('API client not initialized')

      try {
        // Start SSE sync with progress tracking
        // Correct SSE endpoint path: /api/projects/{id}/sync-stream
        const eventSource = new EventSource(`${SERVER_HTTP_ENDPOINT}/api/projects/${projectId}/sync-stream`, {
          withCredentials: true
        })

        return new Promise((resolve, reject) => {
          // Handle abort signal
          if (abortSignal) {
            abortSignal.addEventListener('abort', () => {
              eventSource.close()
              reject(new Error('Sync cancelled'))
            })
          }

          eventSource.onmessage = (event) => {
            try {
              const progressEvent = JSON.parse(event.data)
              onProgress?.(event)

              // Check if sync is complete
              if (progressEvent.type === 'complete') {
                eventSource.close()

                // Invalidate queries on completion
                queryClient.invalidateQueries({ queryKey: PROJECT_ENHANCED_KEYS.files(projectId) })
                queryClient.invalidateQueries({ queryKey: PROJECT_ENHANCED_KEYS.detail(projectId) })

                resolve(progressEvent.data)
              } else if (progressEvent.type === 'error') {
                eventSource.close()
                reject(new Error(progressEvent.message || 'Sync failed'))
              }
            } catch (parseError) {
              eventSource.close()
              reject(new Error('Failed to parse sync progress'))
            }
          }

          eventSource.onerror = (error) => {
            eventSource.close()
            reject(new Error('Sync connection failed'))
          }

          // Timeout after 5 minutes
          setTimeout(
            () => {
              eventSource.close()
              reject(new Error('Sync timeout'))
            },
            5 * 60 * 1000
          )
        })
      } catch (error) {
        throw new Error(`Failed to start sync: ${error}`)
      }
    }
  }
}

/**
 * Automatically sync the active project on an interval.
 * Silent: no toasts, relies on server-side lock to avoid overlap.
 */
export function useAutoProjectSync(projectId?: number, intervalMs: number = 4000) {
  const client = useApiClient()
  const queryClient = useQueryClient()
  
  useEffect(() => {
    if (!client || !projectId || projectId === -1) return
    let cancelled = false
    const id = setInterval(async () => {
      if (cancelled) return
      try {
        await client.projects.syncProject(projectId)
        // Lightly refresh file list cache in background
        queryClient.invalidateQueries({ queryKey: PROJECT_ENHANCED_KEYS.files(projectId) })
      } catch (_) {
        // Ignore errors to keep interval running; server lock prevents overlap
      }
    }, Math.max(3000, intervalMs))
    return () => {
      cancelled = true
      clearInterval(id)
    }
  }, [client, projectId, intervalMs, queryClient])
}

export function useGetProjectSummary(projectId: number) {
  const client = useApiClient()

  return useQuery({
    queryKey: PROJECT_ENHANCED_KEYS.summary(projectId),
    queryFn: () => {
      if (!client) throw new Error('API client not initialized')
      return client.projects.getProjectSummary(projectId).then((r) => r)
    },
    enabled: !!client && !!projectId && projectId !== -1,
    staleTime: 10 * 60 * 1000 // 10 minutes for summary
  })
}

export function useGetProjectStatistics(projectId: number) {
  const client = useApiClient()

  return useQuery({
    queryKey: PROJECT_ENHANCED_KEYS.statistics(projectId),
    queryFn: () => {
      if (!client) throw new Error('API client not initialized')
      return client.projects.getProjectStatistics(projectId).then((r) => r?.data || r)
    },
    enabled: !!client && !!projectId && projectId !== -1,
    staleTime: 5 * 60 * 1000 // 5 minutes cache for statistics
  })
}

export function useGetProjectFilesWithoutContent(projectId: number) {
  const client = useApiClient()

  return useQuery({
    queryKey: PROJECT_ENHANCED_KEYS.filesWithoutContent(projectId),
    queryFn: () => {
      if (!client) throw new Error('API client not initialized')
      // Use getProjectFiles method instead as getProjectFilesWithoutContent may not exist
      return client.projects.getProjectFiles(projectId).then((r) => r?.data || r)
    },
    enabled: !!client && !!projectId && projectId !== -1,
    staleTime: 5 * 60 * 1000, // 5 minutes for file metadata
    refetchOnWindowFocus: true
  })
}

export function useRefreshProject() {
  const client = useApiClient()
  const queryClient = useQueryClient()

  return useMutation({
    mutationFn: ({ projectId, folder }: { projectId: number; folder?: string }) => {
      if (!client) throw new Error('API client not initialized')
      return client.projects.refreshProject(projectId, folder ? { folder } : undefined)
    },
    onSuccess: (_, { projectId }) => {
      queryClient.invalidateQueries({ queryKey: PROJECT_ENHANCED_KEYS.files(projectId) })
      toast.success('Project refreshed successfully')
    },
    onError: (error: any) => {
      toast.error(error.message || 'Failed to refresh project')
    }
  })
}

export function useUpdateFileContent() {
  const client = useApiClient()
  const queryClient = useQueryClient()

  return useMutation({
    mutationFn: async ({ projectId, fileId, content }: { projectId: number; fileId: number; content: string }) => {
      if (!client) throw new Error('API client not initialized')

      // Update the file content
      const result = await client.typeSafeClient.updateProjectsByIdFilesByFileId(projectId, fileId, { content })

      // Sync the project to ensure file system and data store are synchronized
      await client.projects.syncProject(projectId)

      return result
    },
    onSuccess: (_, { projectId }) => {
      queryClient.invalidateQueries({ queryKey: PROJECT_ENHANCED_KEYS.files(projectId) })
      toast.success('File updated successfully')
    },
    onError: (error: any) => {
      toast.error(error.message || 'Failed to update file')
    }
  })
}

export function useSuggestFiles() {
  const client = useApiClient()

  return useMutation({
    mutationFn: async ({ projectId, prompt, limit = 10 }: { projectId: number; prompt: string; limit?: number }) => {
      if (!client) throw new Error('API client not initialized')
      const response = await client.projects.suggestFiles(projectId, { prompt, limit })
      return response?.data || response
    },
    onError: (error: any) => {
      toast.error(error.message || 'Failed to suggest files')
    }
  })
}

export function useSummarizeProjectFiles() {
  const client = useApiClient()
  const queryClient = useQueryClient()

  return useMutation({
    mutationFn: async ({
      projectId,
      fileIds,
      force = false
    }: {
      projectId: number
      fileIds: number[]
      force?: boolean
    }) => {
      if (!client) throw new Error('API client not initialized')
      const response = await client.projects.summarizeFiles(projectId, { fileIds, force })
      return response?.data || response
    },
    onSuccess: (data, variables) => {
      // Invalidate project files to refresh summaries
      queryClient.invalidateQueries({ queryKey: PROJECT_ENHANCED_KEYS.files(variables.projectId) })
      toast.success(`Summarized ${data.included} files`)
    },
    onError: (error: any) => {
      toast.error(error.message || 'Failed to summarize files')
    }
  })
}

export function useRemoveSummariesFromFiles() {
  const client = useApiClient()
  const queryClient = useQueryClient()

  return useMutation({
    mutationFn: async ({ projectId, fileIds }: { projectId: number; fileIds: number[] }) => {
      if (!client) throw new Error('API client not initialized')
      const response = await client.projects.removeSummariesFromFiles(projectId, { fileIds })
      return response?.data || response
    },
    onSuccess: (data, variables) => {
      // Invalidate project files to refresh summaries
      queryClient.invalidateQueries({ queryKey: PROJECT_ENHANCED_KEYS.files(variables.projectId) })
      toast.success(`Removed summaries from ${data.removedCount} files`)
    },
    onError: (error: any) => {
      toast.error(error.message || 'Failed to remove summaries')
    }
  })
}

/**
 * Advanced Prompt Operations
 */

export function useGetProjectPrompts(projectId: number) {
  const client = useApiClient()

  return useQuery({
    queryKey: PROMPT_ENHANCED_KEYS.projectPrompts(projectId),
    queryFn: async (): Promise<import('@promptliano/schemas').Prompt[]> => {
      if (!client) throw new Error('API client not initialized')
      const result = await client.prompts.getProjectPrompts(projectId)
      const data = result?.data || result
      // Ensure data matches expected Prompt schema format
      return Array.isArray(data) ? data.map((item: any) => ({
        id: item.id,
        projectId: item.projectId || projectId,
        title: item.title || item.name || '',
        content: item.content || '',
        description: item.description || null,
        tags: Array.isArray(item.tags) ? item.tags : [],
        createdAt: item.createdAt || item.created || Date.now(),
        updatedAt: item.updatedAt || item.updated || Date.now()
      })) : []
    },
    enabled: !!client && !!projectId && projectId !== -1,
    staleTime: 5 * 60 * 1000
  })
}

<<<<<<< HEAD
=======
/**
 * Prompt-Project Association Hooks
 * These connect and disconnect prompts from projects
 */

>>>>>>> 48cb5f1b
export function useAddPromptToProject() {
  const client = useApiClient()
  const queryClient = useQueryClient()

  return useMutation({
    mutationFn: ({ projectId, promptId }: { projectId: number; promptId: number }) => {
      if (!client) throw new Error('API client not initialized')
      return client.prompts.addPromptToProject(promptId, projectId)
    },
    onSuccess: (_, { projectId }) => {
      // Invalidate both project-specific prompts and all prompts list
      queryClient.invalidateQueries({ queryKey: PROMPT_ENHANCED_KEYS.projectPrompts(projectId) })
      queryClient.invalidateQueries({ queryKey: PROMPT_ENHANCED_KEYS.all })
      toast.success('Prompt added to project successfully')
    },
    onError: (error: any) => {
      toast.error(error.message || 'Failed to add prompt to project')
    }
  })
}

export function useRemovePromptFromProject() {
  const client = useApiClient()
  const queryClient = useQueryClient()

  return useMutation({
    mutationFn: ({ projectId, promptId }: { projectId: number; promptId: number }) => {
      if (!client) throw new Error('API client not initialized')
      return client.prompts.removePromptFromProject(promptId, projectId)
    },
    onSuccess: (_, { projectId }) => {
      // Invalidate both project-specific prompts and all prompts list
      queryClient.invalidateQueries({ queryKey: PROMPT_ENHANCED_KEYS.projectPrompts(projectId) })
      queryClient.invalidateQueries({ queryKey: PROMPT_ENHANCED_KEYS.all })
      toast.success('Prompt removed from project successfully')
    },
    onError: (error: any) => {
      toast.error(error.message || 'Failed to remove prompt from project')
    }
  })
}

/*
export function useOptimizeUserInput() {
  const client = useApiClient()

  return useMutation({
    mutationFn: (data: OptimizePromptRequest) => {
      if (!client) throw new Error('API client not initialized')
      return client.prompts.optimizeUserInput(data.projectId, { userContext: data.userContext })
    },
    onError: (error: any) => {
      toast.error(error.message || 'Failed to optimize user input')
    }
  })
}
*/

export function useSuggestPrompts() {
  const client = useApiClient()

  return useMutation({
    mutationFn: async ({
      projectId,
      userInput,
      limit = 5
    }: {
      projectId: number
      userInput: string
      limit?: number
    }): Promise<any[]> => {
      if (!client) throw new Error('API client not initialized')
      const response = await client.prompts.suggestPrompts(projectId, { userInput, limit })
      return response?.data?.prompts || response || []
    },
    onError: (error: any) => {
      toast.error(error.message || 'Failed to suggest prompts')
    }
  })
}

/**
 * Advanced Chat Operations with Streaming Support
 * Note: useForkChat, useForkChatFromMessage, and useDeleteMessage are now provided by generated hooks
 */

/**
 * Enhanced AI Chat Hook with Streaming
 */
export function useAIChatV2({
  chatId,
  provider,
  model,
  systemMessage
}: {
  chatId: number
  provider: string
  model: string
  systemMessage?: string
}) {
  const { useChatMessages, useStreamChat } = require('./generated')
  const { data: messages, refetch: refetchMessages } = useChatMessages(chatId)
  const streamChat = useStreamChat()

  const sendMessage = async (userMessage: string, options?: any) => {
    try {
      const stream = await streamChat.mutateAsync({
        chatId,
        userMessage,
        systemMessage,
        options: {
          provider,
          model,
          ...options
        }
      })

      // Return the stream for the UI to handle
      return stream
    } catch (error) {
      throw error
    }
  }

  return {
    messages: messages || [],
    sendMessage,
    isLoading: streamChat.isPending,
    error: streamChat.error,
    refetchMessages
  }
}

// ============================================================================
// MARKDOWN IMPORT/EXPORT HOOKS - Complex specialized operations
// ============================================================================

/**
 * Markdown Import/Export Operations
 * These are complex operations that don't fit the CRUD pattern
 */

export function useImportMarkdownPrompts() {
  const client = useApiClient()
  const queryClient = useQueryClient()

  return useMutation({
    mutationFn: async ({ files, options = {} }: { files: File[]; options?: Partial<MarkdownImportRequest> }) => {
      if (!client) throw new Error('Client not connected')

      // Create FormData for multipart upload
      const formData = new FormData()
      files.forEach((file) => formData.append('files', file))
      if (options.projectId) formData.append('projectId', options.projectId.toString())
      if (options.overwriteExisting) formData.append('overwriteExisting', 'true')

      const response = await fetch(`${SERVER_HTTP_ENDPOINT}/api/prompts/import`, {
        method: 'POST',
        body: formData
      })

      if (!response.ok) {
        const error = await response.json()
        throw new Error(error.message || 'Failed to import prompts')
      }

      return response.json()
    },
    onSuccess: (result: any, variables) => {
      // Invalidate all prompts and optionally project prompts
      invalidateWithRelationships(queryClient, 'prompts')
      if (variables.options?.projectId) {
        queryClient.invalidateQueries({ queryKey: PROMPT_ENHANCED_KEYS.projectPrompts(variables.options.projectId) })
      }

      // Access the summary from result.data
      const successCount = result.data?.summary?.created || 0
      const updatedCount = result.data?.summary?.updated || 0
      const errorCount = result.data?.summary?.failed || 0
      const totalSuccessful = successCount + updatedCount

      if (totalSuccessful > 0 && errorCount === 0) {
        toast.success(`Successfully imported ${totalSuccessful} prompt${totalSuccessful > 1 ? 's' : ''}`)
      } else if (totalSuccessful > 0 && errorCount > 0) {
        toast.warning(`Imported ${totalSuccessful} prompt${totalSuccessful > 1 ? 's' : ''}, ${errorCount} failed`)
      } else {
        toast.error('Failed to import any prompts')
      }
    },
    onError: (error: any) => {
      toast.error(error.message || 'Failed to import markdown prompts')
    }
  })
}

export function useExportPromptAsMarkdown() {
  const client = useApiClient()

  return useMutation({
    mutationFn: async ({
      promptId,
      options = {},
      filename
    }: {
      promptId: number
      options?: Partial<MarkdownExportRequest>
      filename?: string
    }) => {
      if (!client) throw new Error('Client not connected')

      const response = await fetch(`${SERVER_HTTP_ENDPOINT}/api/prompts/${promptId}/export`, {
        method: 'GET'
      })

      if (!response.ok) {
        const error = await response.json()
        throw new Error(error.message || 'Failed to export prompt')
      }

      const markdown = await response.text()
      return { markdown, filename: filename || `prompt-${promptId}.md` }
    },
    onSuccess: ({ markdown, filename }) => {
      // Create blob and trigger download
      const blob = new Blob([markdown], { type: 'text/markdown;charset=utf-8' })
      const url = URL.createObjectURL(blob)
      const link = document.createElement('a')
      link.href = url
      link.download = filename
      document.body.appendChild(link)
      link.click()
      document.body.removeChild(link)
      URL.revokeObjectURL(url)

      toast.success('Prompt exported successfully')
    },
    onError: (error: any) => {
      toast.error(error.message || 'Failed to export prompt')
    }
  })
}

export function useExportPromptsBatch() {
  const client = useApiClient()

  return useMutation({
    mutationFn: async (request: BatchExportRequest) => {
      if (!client) throw new Error('Client not connected')

      const response = await fetch(`${SERVER_HTTP_ENDPOINT}/api/prompts/export-batch`, {
        method: 'POST',
        headers: {
          'Content-Type': 'application/json'
        },
        body: JSON.stringify(request)
      })

      if (!response.ok) {
        const error = await response.json()
        throw new Error(error.message || 'Failed to export prompts')
      }

      // Check content type to handle different response formats
      const contentType = response.headers.get('content-type')
      
      if (contentType?.includes('application/zip')) {
        // Multi-file format returns binary ZIP
        const blob = await response.blob()
        const contentDisposition = response.headers.get('content-disposition')
        const filename = contentDisposition?.match(/filename="([^"]+)"/)?.[1] || 'prompts-export.zip'
        
        return {
          format: 'multi-file',
          blob,
          filename,
          promptCount: request.promptIds.length // Estimate from request
        }
      } else {
        // Single-file format returns JSON
        const result = await response.json()
        return result.data
      }
    },
    onSuccess: (result) => {
      // Handle download based on format
      if (result.format === 'single-file') {
        // Download single markdown file
        const blob = new Blob([result.content], { type: 'text/markdown;charset=utf-8' })
        const url = URL.createObjectURL(blob)
        const link = document.createElement('a')
        link.href = url
        link.download = result.filename || 'prompts-export.md'
        document.body.appendChild(link)
        link.click()
        document.body.removeChild(link)
        URL.revokeObjectURL(url)
      } else if (result.format === 'multi-file') {
        // Download ZIP file (blob already created)
        const url = URL.createObjectURL(result.blob)
        const link = document.createElement('a')
        link.href = url
        link.download = result.filename
        document.body.appendChild(link)
        link.click()
        document.body.removeChild(link)
        URL.revokeObjectURL(url)
      }

      toast.success(`${result.promptCount} prompt${result.promptCount !== 1 ? 's' : ''} exported successfully`)
    },
    onError: (error: any) => {
      toast.error(error.message || 'Failed to export prompts')
    }
  })
}

export function useValidateMarkdownFile() {
  const client = useApiClient()

  return useMutation({
    mutationFn: async (file: File): Promise<MarkdownContentValidation & { isValid: boolean; metadata?: any }> => {
      if (!client) throw new Error('Client not connected')

      const content = await file.text()

      // Parse frontmatter and validate structure
      const validation: MarkdownContentValidation = {
        hasValidFrontmatter: false,
        hasRequiredFields: false,
        contentLength: content.length,
        estimatedPrompts: 0,
        warnings: [],
        errors: []
      }

      try {
        let metadata: any = {}
        let promptContent: string
        
        // Check for frontmatter (optional)
        if (content.startsWith('---')) {
          const frontmatterEnd = content.indexOf('---', 3)
          if (frontmatterEnd === -1) {
            validation.errors.push({ message: 'Invalid frontmatter format', path: [] } as any)
            return { isValid: false, ...validation }
          }

          validation.hasValidFrontmatter = true

          // Extract frontmatter
          const frontmatterContent = content.substring(3, frontmatterEnd).trim()

          // Parse frontmatter as YAML-like structure
          const lines = frontmatterContent.split('\n')
          for (const line of lines) {
            const colonIndex = line.indexOf(':')
            if (colonIndex > 0) {
              const key = line.substring(0, colonIndex).trim()
              const value = line.substring(colonIndex + 1).trim()
              metadata[key] = value
            }
          }

          // Check content after frontmatter
          promptContent = content.substring(frontmatterEnd + 3).trim()
        } else {
          // No frontmatter - use filename as name
          validation.hasValidFrontmatter = false
          
          // Extract filename without extension and clean it up
          const fileName = file.name
          const promptName = fileName
            .replace(/\.(md|markdown)$/i, '')
            .replace(/[-_]/g, ' ')
            .replace(/\s+/g, ' ')  // Normalize multiple spaces
            .replace(/\b\w/g, l => l.toUpperCase())
            .trim() || 'Untitled Prompt'
            
          metadata.name = promptName
          promptContent = content.trim()
        }

        // Always mark as having required fields since we generate name from filename if needed
        validation.hasRequiredFields = true
        validation.estimatedPrompts = promptContent.length > 0 ? 1 : 0

        // Check content length
        if (promptContent.length === 0) {
          validation.warnings.push('Prompt content is empty')
        }

        validation.contentLength = promptContent.length

        return {
          isValid: validation.errors.length === 0,
          metadata,
          ...validation
        }
      } catch (error: any) {
        validation.errors.push({ message: error.message || 'Failed to validate file', path: [] } as any)
        return {
          isValid: false,
          ...validation
        }
      }
    },
    onSuccess: (validation: any) => {
      if (validation.isValid && validation.warnings.length === 0) {
        toast.success('Markdown file is valid')
      } else if (validation.isValid && validation.warnings.length > 0) {
        toast.warning(
          `File is valid but has ${validation.warnings.length} warning${validation.warnings.length > 1 ? 's' : ''}`
        )
      } else {
        toast.error(`Validation failed: ${validation.errors[0]?.message || 'Unknown error'}`)
      }
    },
    onError: (error: any) => {
      toast.error(error.message || 'Failed to validate markdown file')
    }
  })
}

// ============================================================================
// BACKWARD COMPATIBILITY ALIASES
// ============================================================================

// Import hooks from generated to create backward compatibility aliases
import {
  useProjects,
  useProject,
  usePrompts,
  usePrompt,
  useQueues,
  useQueue,
  useKeys,
  useKey,
  useTicket,
  useTicketTasks,
  useProjectSync,
  useProjectFiles,
  useUpdateTask,
} from './generated'
import { useEffect } from 'react'

// Provide aliases for existing hook names to ensure backward compatibility
export const useGetProjects = useProjects
export const useGetProject = useProject
export const useGetTicket = useTicket
export const useGetTasks = useTicketTasks
export const useGetQueue = useQueue
export const useGetAllPrompts = usePrompts
export const useGetPrompt = usePrompt
export const useGetQueues = useQueues
export const useGetKeys = useKeys
export const useGetKey = useKey

// Additional exports for backward compatibility
export const useGetProjectFiles = useProjectFiles
export const useGetTicketsWithTasks = useTicketTasks // Alias for tickets with tasks
export const useReorderTasks = useUpdateTask // Alias for task reordering
export const useSyncProject = useProjectSync<|MERGE_RESOLUTION|>--- conflicted
+++ resolved
@@ -328,14 +328,11 @@
   })
 }
 
-<<<<<<< HEAD
-=======
 /**
  * Prompt-Project Association Hooks
  * These connect and disconnect prompts from projects
  */
 
->>>>>>> 48cb5f1b
 export function useAddPromptToProject() {
   const client = useApiClient()
   const queryClient = useQueryClient()
