--- conflicted
+++ resolved
@@ -436,64 +436,10 @@
           <ScrollArea className='flex-1 min-h-0'>
             <div className='pr-3'>
               {filteredFileIds.map((fileId, index) => {
-<<<<<<< HEAD
                 const file = projectFileMap.get(fileId)
                 if (!file) return null
                 const shortcutNumber = index + 1
                 const showShortcut = shortcutNumber <= 9
-=======
-              const file = projectFileMap.get(fileId)
-              if (!file) return null
-              const shortcutNumber = index + 1
-              const showShortcut = shortcutNumber <= 9
-
-              return (
-                <div
-                  key={fileId}
-                  ref={(el) => {
-                    itemRefs.current[index] = el
-                  }}
-                  className={cn(
-                    'shrink-0 w-full group relative mb-2 last:mb-0',
-                    'focus-within:outline-none focus-within:ring-2 focus-within:ring-ring focus-within:ring-offset-2',
-                    'rounded-md',
-                    'flex flex-col'
-                  )}
-                  tabIndex={0}
-                  onKeyDown={(e) => handleKeyDown(e, fileId, index)}
-                  onDoubleClick={(e) => {
-                    e.stopPropagation()
-                    setOpenInEditMode(true)
-                    setViewedFile(projectFileMap.get(fileId) as ProjectFile)
-                  }}
-                >
-                  {/* Action buttons container with equal spacing */}
-                  <div className='absolute left-0 top-1/2 -translate-y-1/2 -translate-x-full flex flex-col gap-2 opacity-0 group-hover:opacity-100 group-hover:translate-x-2 transition-all duration-100 z-10'>
-                    <Button
-                      variant='ghost'
-                      size='icon'
-                      onClick={() => {
-                        setOpenInEditMode(false)
-                        setViewedFile(projectFileMap.get(fileId) as ProjectFile)
-                      }}
-                      className='h-8 w-8'
-                    >
-                      <Eye className='h-4 w-4' />
-                    </Button>
-
-                    <Button
-                      variant='ghost'
-                      size='icon'
-                      onClick={() => {
-                        onRemoveFile(fileId)
-                        toast.success(`Removed file "${file.name}". Press ${formatShortcut('mod+z')} to undo.`)
-                      }}
-                      className='h-8 w-8'
-                    >
-                      <X className='h-4 w-4' />
-                    </Button>
-                  </div>
->>>>>>> c2e4456e
 
                 return (
                   <div
@@ -573,14 +519,8 @@
                       </div>
                     </div>
                   </div>
-<<<<<<< HEAD
                 )
               })}
-=======
-                </div>
-              )
-            })}
->>>>>>> c2e4456e
             </div>
           </ScrollArea>
         </div>
