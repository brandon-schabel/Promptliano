import { cors } from 'hono/cors'
import { logger } from 'hono/logger'
import { ApiError } from '@octoprompt/shared'
import { chatRoutes } from './routes/chat-routes'
import { genAiRoutes } from './routes/gen-ai-routes'
import { projectRoutes } from './routes/project-routes'
import { providerKeyRoutes } from './routes/provider-key-routes'
import { promptRoutes } from './routes/prompt-routes'
import { ticketRoutes } from './routes/ticket-routes'
import { browseDirectoryRoutes } from './routes/browse-directory-routes'
import { mcpRoutes } from './routes/mcp-routes'
import { gitRoutes } from './routes/git-routes'
import { gitAdvancedRoutes } from './routes/git-advanced-routes'
<<<<<<< HEAD
=======
import { selectedFilesRoutes } from './routes/selected-files-routes'
>>>>>>> c2e4456e
import { activeTabRoutes } from './routes/active-tab-routes'
import { OpenAPIHono, z } from '@hono/zod-openapi'
import packageJson from '../package.json'
import { getServerConfig, getRateLimitConfig } from '@octoprompt/config'
import { rateLimiter } from 'hono-rate-limiter'

const serverConfig = getServerConfig()
const rateLimitConfig = getRateLimitConfig()

// Rate limit configuration
const RATE_LIMIT_ENABLED = rateLimitConfig.enabled
const RATE_LIMIT_WINDOW_MS = rateLimitConfig.windowMs
const RATE_LIMIT_MAX_REQUESTS = rateLimitConfig.maxRequests
const AI_RATE_LIMIT_WINDOW_MS = rateLimitConfig.aiWindowMs
const AI_RATE_LIMIT_MAX_REQUESTS = rateLimitConfig.aiMaxRequests
import { swaggerUI } from '@hono/swagger-ui'
import { ApiErrorResponseSchema } from '@octoprompt/schemas'

// Helper to format Zod errors for more readable responses
const formatZodErrors = (error: z.ZodError) => {
  return error.flatten().fieldErrors
}

// Initialize the Hono app with default error handling for validation
export const app = new OpenAPIHono({
  defaultHook: (result, c) => {
    if (!result.success) {
      console.error('Validation Error:', JSON.stringify(result.error.issues, null, 2))
      return c.json(
        {
          success: false,
          error: {
            message: 'Validation Failed',
            code: 'VALIDATION_ERROR',
            details: formatZodErrors(result.error)
          }
        } satisfies z.infer<typeof ApiErrorResponseSchema>,
        422
      )
    }
  }
})

// Add CORS middleware
app.use('*', cors(serverConfig.corsConfig))

// Add logger middleware
app.use('*', logger())

// Helper function to get client IP with better localhost detection
const getClientIP = (c: any) => {
  // Check for forwarded headers first (production)
  const forwarded = c.req.header('x-forwarded-for') || c.req.header('x-real-ip')
  if (forwarded) return forwarded
<<<<<<< HEAD

  // For local development, try to get the actual connection IP
  const connection = c.env?.incoming?.socket || c.req.raw?.connection || c.req.raw?.socket
  const remoteAddress = connection?.remoteAddress

=======
  
  // For local development, try to get the actual connection IP
  const connection = c.env?.incoming?.socket || c.req.raw?.connection || c.req.raw?.socket
  const remoteAddress = connection?.remoteAddress
  
>>>>>>> c2e4456e
  // Check if it's a localhost IP
  if (remoteAddress === '::1' || remoteAddress === '127.0.0.1' || remoteAddress === 'localhost') {
    return 'localhost'
  }
<<<<<<< HEAD

=======
  
>>>>>>> c2e4456e
  return remoteAddress || 'unknown'
}

// General rate limiter - 500 requests per 15 minutes per IP
const generalLimiter = rateLimiter({
  windowMs: RATE_LIMIT_WINDOW_MS,
  limit: RATE_LIMIT_MAX_REQUESTS,
  standardHeaders: 'draft-6', // Return rate limit info in headers
  keyGenerator: getClientIP,
  handler: (c, key, rateLimitInfo) => {
    return c.json(
      {
        success: false,
        error: {
          message: 'Too many requests. Please try again later.',
          code: 'RATE_LIMIT_EXCEEDED',
          details: {
            limit: rateLimitInfo.limit,
            used: rateLimitInfo.used,
            resetAt: rateLimitInfo.resetTime || Date.now() + 15 * 60 * 1000
          }
        }
      } satisfies z.infer<typeof ApiErrorResponseSchema>,
      429
    )
  }
})

// Stricter AI rate limiter - 100 requests per 10 minutes per IP
const aiLimiter = rateLimiter({
  windowMs: AI_RATE_LIMIT_WINDOW_MS,
  limit: AI_RATE_LIMIT_MAX_REQUESTS,
  standardHeaders: 'draft-6',
  keyGenerator: getClientIP,
  handler: (c, key, rateLimitInfo) => {
    return c.json(
      {
        success: false,
        error: {
          message: 'AI endpoint rate limit exceeded. Please try again later.',
          code: 'AI_RATE_LIMIT_EXCEEDED',
          details: {
            limit: rateLimitInfo.limit,
            used: rateLimitInfo.used,
            resetAt: rateLimitInfo.resetTime || Date.now() + 10 * 60 * 1000
          }
        }
      } satisfies z.infer<typeof ApiErrorResponseSchema>,
      429
    )
  }
})

// Apply rate limiters only if enabled
if (RATE_LIMIT_ENABLED) {
<<<<<<< HEAD
  console.log(
    `[Server] Rate limiting enabled - General: ${RATE_LIMIT_MAX_REQUESTS}/${RATE_LIMIT_WINDOW_MS}ms, AI: ${AI_RATE_LIMIT_MAX_REQUESTS}/${AI_RATE_LIMIT_WINDOW_MS}ms`
  )

=======
  console.log(`[Server] Rate limiting enabled - General: ${RATE_LIMIT_MAX_REQUESTS}/${RATE_LIMIT_WINDOW_MS}ms, AI: ${AI_RATE_LIMIT_MAX_REQUESTS}/${AI_RATE_LIMIT_WINDOW_MS}ms`)
  
>>>>>>> c2e4456e
  // Apply general rate limiter to all routes
  app.use('*', generalLimiter)

  // Apply stricter AI rate limiter to AI-intensive endpoints
  app.use('/api/gen-ai/*', aiLimiter)
  app.use('/api/chats/*', aiLimiter)
  app.use('/api/projects/*/suggest-files', aiLimiter)
  app.use('/api/projects/*/optimize-input', aiLimiter)
  app.use('/api/projects/*/mcp/suggest-files', aiLimiter)
  app.use('/api/projects/*/mcp/compact-summary', aiLimiter)
  app.use('/api/projects/*/files/*/summarize', aiLimiter)
  app.use('/api/tickets/*/suggest-tasks', aiLimiter)
  app.use('/api/tickets/*/suggest-files', aiLimiter)
  app.use('/api/tickets/*/auto-generate-tasks', aiLimiter)
} else {
  console.log('[Server] Rate limiting disabled in development mode')
}

// Add specific MCP route debugging
app.use('/api/mcp*', async (c, next) => {
  console.log(`[MCP Debug] ${c.req.method} ${c.req.path}`)
  await next()
  console.log(`[MCP Debug] Response status: ${c.res.status}`)
})

app.use('/api/projects/*/mcp*', async (c, next) => {
  console.log(`[MCP Debug] ${c.req.method} ${c.req.path}`)
  await next()
  console.log(`[MCP Debug] Response status: ${c.res.status}`)
})

app.get('/api/health', (c) => c.json({ success: true }))

// register all hono routes
app.route('/', chatRoutes)
app.route('/', projectRoutes)
app.route('/', providerKeyRoutes)
app.route('/', promptRoutes)
app.route('/', ticketRoutes)
app.route('/', genAiRoutes)
app.route('/', browseDirectoryRoutes)
app.route('/', mcpRoutes)
app.route('/', gitRoutes)
app.route('/', gitAdvancedRoutes)
<<<<<<< HEAD
=======
app.route('/', selectedFilesRoutes)
>>>>>>> c2e4456e
app.route('/', activeTabRoutes)

// Global error handler
app.onError((err, c) => {
  console.error('[ErrorHandler]', err)

  let statusCode = 500
  let responseBody: z.infer<typeof ApiErrorResponseSchema>

  if (err instanceof ApiError) {
    console.error(`[ErrorHandler] ApiError: ${err.status} - ${err.code} - ${err.message}`)
    statusCode = err.status
    responseBody = {
      success: false,
      error: {
        message: err.message,
        code: err.code || 'API_ERROR',
        details: err.details as Record<string, any> | undefined
      }
    }
  } else if (err instanceof z.ZodError) {
    console.error('[ErrorHandler] ZodError (fallback):', err.issues)
    statusCode = 422
    responseBody = {
      success: false,
      error: {
        message: 'Invalid Data Provided',
        code: 'VALIDATION_ERROR',
        details: formatZodErrors(err)
      }
    }
  } else if (err instanceof Error) {
    console.error(`[ErrorHandler] Generic Error: ${err.message}`)
    // Handle not found errors
    if (
      err.message.includes('not found') ||
      err.message.toLowerCase().includes('does not exist') ||
      err.message.toLowerCase().includes('cannot find')
    ) {
      statusCode = 404
      responseBody = {
        success: false,
        error: {
          message: err.message,
          code: 'NOT_FOUND'
        }
      }
    } else {
      // Default internal server error
      responseBody = {
        success: false,
        error: {
          message: 'Internal Server Error',
          code: 'INTERNAL_SERVER_ERROR',
          details: { env: process.env.NODE_ENV !== 'production' ? err.stack : undefined }
        }
      }
    }
  } else {
    // Non-Error object thrown
    console.error('[ErrorHandler] Unknown throwable:', err)
    responseBody = {
      success: false,
      error: {
        message: 'An unexpected error occurred',
        code: 'UNKNOWN_ERROR'
      }
    }
  }

  return c.json(responseBody, statusCode as any)
})

// server swagger ui at /swagger
app.get('/swagger', swaggerUI({ url: '/doc' }))

app.doc('/doc', {
  openapi: '3.1.1',
  info: {
    description: 'OctoPrompt OpenAPI Server Spec',
    version: packageJson.version,
    title: packageJson.name
  }
})<|MERGE_RESOLUTION|>--- conflicted
+++ resolved
@@ -11,10 +11,6 @@
 import { mcpRoutes } from './routes/mcp-routes'
 import { gitRoutes } from './routes/git-routes'
 import { gitAdvancedRoutes } from './routes/git-advanced-routes'
-<<<<<<< HEAD
-=======
-import { selectedFilesRoutes } from './routes/selected-files-routes'
->>>>>>> c2e4456e
 import { activeTabRoutes } from './routes/active-tab-routes'
 import { OpenAPIHono, z } from '@hono/zod-openapi'
 import packageJson from '../package.json'
@@ -69,28 +65,15 @@
   // Check for forwarded headers first (production)
   const forwarded = c.req.header('x-forwarded-for') || c.req.header('x-real-ip')
   if (forwarded) return forwarded
-<<<<<<< HEAD
 
   // For local development, try to get the actual connection IP
   const connection = c.env?.incoming?.socket || c.req.raw?.connection || c.req.raw?.socket
   const remoteAddress = connection?.remoteAddress
 
-=======
-  
-  // For local development, try to get the actual connection IP
-  const connection = c.env?.incoming?.socket || c.req.raw?.connection || c.req.raw?.socket
-  const remoteAddress = connection?.remoteAddress
-  
->>>>>>> c2e4456e
   // Check if it's a localhost IP
   if (remoteAddress === '::1' || remoteAddress === '127.0.0.1' || remoteAddress === 'localhost') {
     return 'localhost'
   }
-<<<<<<< HEAD
-
-=======
-  
->>>>>>> c2e4456e
   return remoteAddress || 'unknown'
 }
 
@@ -146,15 +129,10 @@
 
 // Apply rate limiters only if enabled
 if (RATE_LIMIT_ENABLED) {
-<<<<<<< HEAD
   console.log(
     `[Server] Rate limiting enabled - General: ${RATE_LIMIT_MAX_REQUESTS}/${RATE_LIMIT_WINDOW_MS}ms, AI: ${AI_RATE_LIMIT_MAX_REQUESTS}/${AI_RATE_LIMIT_WINDOW_MS}ms`
   )
 
-=======
-  console.log(`[Server] Rate limiting enabled - General: ${RATE_LIMIT_MAX_REQUESTS}/${RATE_LIMIT_WINDOW_MS}ms, AI: ${AI_RATE_LIMIT_MAX_REQUESTS}/${AI_RATE_LIMIT_WINDOW_MS}ms`)
-  
->>>>>>> c2e4456e
   // Apply general rate limiter to all routes
   app.use('*', generalLimiter)
 
@@ -199,10 +177,6 @@
 app.route('/', mcpRoutes)
 app.route('/', gitRoutes)
 app.route('/', gitAdvancedRoutes)
-<<<<<<< HEAD
-=======
-app.route('/', selectedFilesRoutes)
->>>>>>> c2e4456e
 app.route('/', activeTabRoutes)
 
 // Global error handler
