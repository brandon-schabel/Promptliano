/**
 * AUTO-GENERATED TYPE-SAFE API CLIENT
<<<<<<< HEAD
 * Generated at: 2025-09-01T01:12:15.847Z
=======
 * Generated at: 2025-09-04T18:21:21.808Z
>>>>>>> 48cb5f1b
 * Generated from: 174 API endpoints
 * 
 * ⚠️  DO NOT EDIT MANUALLY - Changes will be overwritten
 */

import type { paths } from './api-types'

// Re-export all paths for external usage
export type ApiPaths = paths

// ===== GENERATED TYPES FOR ALL ENDPOINTS =====

export type GetProjectsResponse = paths['/api/projects']['get']['responses']['200']['content']['application/json']
export type CreateProjectResponse = paths['/api/projects']['post']['responses']['201']['content']['application/json']
export type CreateProjectRequest = NonNullable<paths['/api/projects']['post']['requestBody']>['content']['application/json']
export type GetProjectsByIdPromptsResponse = paths['/api/projects/{id}/prompts']['get']['responses']['200']['content']['application/json']
export type CreateProjectsByIdSuggestPromptsResponse = paths['/api/projects/{id}/suggest-prompts']['post']['responses']['200']['content']['application/json']
export type CreateProjectsByIdSuggestPromptsRequest = NonNullable<paths['/api/projects/{id}/suggest-prompts']['post']['requestBody']>['content']['application/json']
export type GetProjectsByIdTicketsResponse = paths['/api/projects/{id}/tickets']['get']['responses']['200']['content']['application/json']
export type GetProjectResponse = paths['/api/projects/{id}']['get']['responses']['200']['content']['application/json']
export type UpdateProjectResponse = paths['/api/projects/{id}']['put']['responses']['200']['content']['application/json']
export type UpdateProjectRequest = NonNullable<paths['/api/projects/{id}']['put']['requestBody']>['content']['application/json']
export type DeleteProjectResponse = paths['/api/projects/{id}']['delete']['responses']['200']['content']['application/json']
export type CreateProjectsByIdSyncResponse = paths['/api/projects/{id}/sync']['post']['responses']['200']['content']['application/json']
export type GetProjectsByIdSyncStreamResponse = { success: boolean; message?: string }
export type GetProjectsByIdFilesResponse = paths['/api/projects/{id}/files']['get']['responses']['200']['content']['application/json']
export type GetProjectsByIdSummaryResponse = paths['/api/projects/{id}/summary']['get']['responses']['200']['content']['application/json']
export type CreateProjectsByIdFilesSummarizeResponse = paths['/api/projects/{id}/files/summarize']['post']['responses']['200']['content']['application/json']
export type CreateProjectsByIdFilesSummarizeRequest = NonNullable<paths['/api/projects/{id}/files/summarize']['post']['requestBody']>['content']['application/json']
export type GetProjectsByIdStatisticsResponse = paths['/api/projects/{id}/statistics']['get']['responses']['200']['content']['application/json']
export type CreateProjectsByIdRefreshResponse = paths['/api/projects/{id}/refresh']['post']['responses']['200']['content']['application/json']
export type UpdateProjectsByIdFilesByFileIdResponse = paths['/api/projects/{id}/files/{fileId}']['put']['responses']['200']['content']['application/json']
export type UpdateProjectsByIdFilesByFileIdRequest = NonNullable<paths['/api/projects/{id}/files/{fileId}']['put']['requestBody']>['content']['application/json']
export type CreateProjectsByIdSuggestFilesResponse = paths['/api/projects/{id}/suggest-files']['post']['responses']['200']['content']['application/json']
export type CreateProjectsByIdSuggestFilesRequest = NonNullable<paths['/api/projects/{id}/suggest-files']['post']['requestBody']>['content']['application/json']
export type GetProjectProjectResponse = paths['/api/projects/{projectId}']['get']['responses']['200']['content']['application/json']
export type UpdateProjectProjectResponse = paths['/api/projects/{projectId}']['put']['responses']['200']['content']['application/json']
export type UpdateProjectProjectRequest = NonNullable<paths['/api/projects/{projectId}']['put']['requestBody']>['content']['application/json']
export type DeleteProjectProjectResponse = paths['/api/projects/{projectId}']['delete']['responses']['200']['content']['application/json']
export type ListProjectsByProjectIdQueuesResponse = paths['/api/projects/{projectId}/queues']['get']['responses']['200']['content']['application/json']
export type GetTicketsResponse = paths['/api/tickets']['get']['responses']['200']['content']['application/json']
export type CreateTicketResponse = paths['/api/tickets']['post']['responses']['201']['content']['application/json']
export type CreateTicketRequest = NonNullable<paths['/api/tickets']['post']['requestBody']>['content']['application/json']
export type GetTicketResponse = paths['/api/tickets/{id}']['get']['responses']['200']['content']['application/json']
export type UpdateTicketResponse = paths['/api/tickets/{id}']['put']['responses']['200']['content']['application/json']
export type UpdateTicketRequest = NonNullable<paths['/api/tickets/{id}']['put']['requestBody']>['content']['application/json']
export type DeleteTicketResponse = paths['/api/tickets/{id}']['delete']['responses']['200']['content']['application/json']
export type ListTicketsByTicketIdTasksResponse = paths['/api/tickets/{ticketId}/tasks']['get']['responses']['200']['content']['application/json']
export type CreateTicketsByTicketIdTasksResponse = paths['/api/tickets/{ticketId}/tasks']['post']['responses']['201']['content']['application/json']
export type CreateTicketsByTicketIdTasksRequest = NonNullable<paths['/api/tickets/{ticketId}/tasks']['post']['requestBody']>['content']['application/json']
export type CreateTicketsByTicketIdSuggestTasksResponse = paths['/api/tickets/{ticketId}/suggest-tasks']['post']['responses']['200']['content']['application/json']
export type CreateTicketsByTicketIdAutoGenerateTasksResponse = paths['/api/tickets/{ticketId}/auto-generate-tasks']['post']['responses']['200']['content']['application/json']
export type CreateTicketsByTicketIdSuggestFilesResponse = paths['/api/tickets/{ticketId}/suggest-files']['post']['responses']['200']['content']['application/json']
export type CreateTicketsByTicketIdSuggestFilesRequest = NonNullable<paths['/api/tickets/{ticketId}/suggest-files']['post']['requestBody']>['content']['application/json']
export type CreateTicketsByTicketIdCompleteResponse = paths['/api/tickets/{ticketId}/complete']['post']['responses']['200']['content']['application/json']
export type GetTicketTicketResponse = paths['/api/tickets/{ticketId}']['get']['responses']['200']['content']['application/json']
export type UpdateTicketTicketResponse = paths['/api/tickets/{ticketId}']['put']['responses']['200']['content']['application/json']
export type UpdateTicketTicketRequest = NonNullable<paths['/api/tickets/{ticketId}']['put']['requestBody']>['content']['application/json']
export type DeleteTicketTicketResponse = paths['/api/tickets/{ticketId}']['delete']['responses']['200']['content']['application/json']
export type GetTickettasksResponse = paths['/api/tickettasks']['get']['responses']['200']['content']['application/json']
export type CreateTickettaskResponse = paths['/api/tickettasks']['post']['responses']['201']['content']['application/json']
export type CreateTickettaskRequest = NonNullable<paths['/api/tickettasks']['post']['requestBody']>['content']['application/json']
export type GetTickettaskResponse = paths['/api/tickettasks/{tickettaskId}']['get']['responses']['200']['content']['application/json']
export type UpdateTickettaskResponse = paths['/api/tickettasks/{tickettaskId}']['put']['responses']['200']['content']['application/json']
export type UpdateTickettaskRequest = NonNullable<paths['/api/tickettasks/{tickettaskId}']['put']['requestBody']>['content']['application/json']
export type DeleteTickettaskResponse = paths['/api/tickettasks/{tickettaskId}']['delete']['responses']['200']['content']['application/json']
export type GetChatsResponse = paths['/api/chats']['get']['responses']['200']['content']['application/json']
export type CreateChatResponse = paths['/api/chats']['post']['responses']['201']['content']['application/json']
export type CreateChatRequest = NonNullable<paths['/api/chats']['post']['requestBody']>['content']['application/json']
export type ListChatsByChatIdMessagesResponse = paths['/api/chats/{chatId}/messages']['get']['responses']['200']['content']['application/json']
export type GetChatResponse = paths['/api/chats/{id}']['get']['responses']['200']['content']['application/json']
export type UpdateChatResponse = paths['/api/chats/{id}']['put']['responses']['200']['content']['application/json']
export type UpdateChatRequest = NonNullable<paths['/api/chats/{id}']['put']['requestBody']>['content']['application/json']
export type DeleteChatResponse = paths['/api/chats/{id}']['delete']['responses']['200']['content']['application/json']
export type CreateChatsByChatIdForkResponse = paths['/api/chats/{chatId}/fork']['post']['responses']['200']['content']['application/json']
export type CreateChatsByChatIdForkRequest = NonNullable<paths['/api/chats/{chatId}/fork']['post']['requestBody']>['content']['application/json']
export type CreateChatsByChatIdMessagesByMessageIdForkResponse = paths['/api/chats/{chatId}/messages/{messageId}/fork']['post']['responses']['200']['content']['application/json']
export type DeleteChatsByChatIdMessagesByMessageIdResponse = paths['/api/chats/{chatId}/messages/{messageId}']['delete']['responses']['200']['content']['application/json']
export type GetChatChatResponse = paths['/api/chats/{chatId}']['get']['responses']['200']['content']['application/json']
export type UpdateChatChatResponse = paths['/api/chats/{chatId}']['put']['responses']['200']['content']['application/json']
export type UpdateChatChatRequest = NonNullable<paths['/api/chats/{chatId}']['put']['requestBody']>['content']['application/json']
export type DeleteChatChatResponse = paths['/api/chats/{chatId}']['delete']['responses']['200']['content']['application/json']
export type CreateChatsByChatIdMessagesResponse = paths['/api/chats/{chatId}/messages']['post']['responses']['200']['content']['application/json']
export type CreateChatsByChatIdMessagesRequest = NonNullable<paths['/api/chats/{chatId}/messages']['post']['requestBody']>['content']['application/json']
export type GetChatmessagesResponse = paths['/api/chatmessages']['get']['responses']['200']['content']['application/json']
export type CreateChatmessageResponse = paths['/api/chatmessages']['post']['responses']['201']['content']['application/json']
export type CreateChatmessageRequest = NonNullable<paths['/api/chatmessages']['post']['requestBody']>['content']['application/json']
export type GetChatmessageResponse = paths['/api/chatmessages/{chatmessageId}']['get']['responses']['200']['content']['application/json']
export type UpdateChatmessageResponse = paths['/api/chatmessages/{chatmessageId}']['put']['responses']['200']['content']['application/json']
export type UpdateChatmessageRequest = NonNullable<paths['/api/chatmessages/{chatmessageId}']['put']['requestBody']>['content']['application/json']
export type DeleteChatmessageResponse = paths['/api/chatmessages/{chatmessageId}']['delete']['responses']['200']['content']['application/json']
export type GetPromptsResponse = paths['/api/prompts']['get']['responses']['200']['content']['application/json']
export type CreatePromptResponse = paths['/api/prompts']['post']['responses']['201']['content']['application/json']
export type CreatePromptRequest = NonNullable<paths['/api/prompts']['post']['requestBody']>['content']['application/json']
export type GetPromptResponse = paths['/api/prompts/{id}']['get']['responses']['200']['content']['application/json']
export type UpdatePromptResponse = paths['/api/prompts/{id}']['put']['responses']['200']['content']['application/json']
export type UpdatePromptRequest = NonNullable<paths['/api/prompts/{id}']['put']['requestBody']>['content']['application/json']
export type UpdatePromptPromptsResponse = paths['/api/prompts/{id}']['patch']['responses']['200']['content']['application/json']
export type UpdatePromptPromptsRequest = NonNullable<paths['/api/prompts/{id}']['patch']['requestBody']>['content']['application/json']
export type DeletePromptResponse = paths['/api/prompts/{id}']['delete']['responses']['200']['content']['application/json']
export type ListPromptsByPromptIdExportResponse = { success: boolean; message?: string }
export type CreatePromptsExportBatchResponse = paths['/api/prompts/export-batch']['post']['responses']['200']['content']['application/json']
export type CreatePromptsExportBatchRequest = NonNullable<paths['/api/prompts/export-batch']['post']['requestBody']>['content']['application/json']
export type CreatePromptsValidateMarkdownResponse = paths['/api/prompts/validate-markdown']['post']['responses']['200']['content']['application/json']
export type CreatePromptsValidateMarkdownRequest = NonNullable<paths['/api/prompts/validate-markdown']['post']['requestBody']>['content']['application/json']
export type GetPromptPromptResponse = paths['/api/prompts/{promptId}']['get']['responses']['200']['content']['application/json']
export type UpdatePromptPromptResponse = paths['/api/prompts/{promptId}']['put']['responses']['200']['content']['application/json']
export type UpdatePromptPromptRequest = NonNullable<paths['/api/prompts/{promptId}']['put']['requestBody']>['content']['application/json']
export type DeletePromptPromptResponse = paths['/api/prompts/{promptId}']['delete']['responses']['200']['content']['application/json']
export type GetProviderkeiesResponse = paths['/api/providerkeies']['get']['responses']['200']['content']['application/json']
export type CreateProviderkeieResponse = paths['/api/providerkeies']['post']['responses']['201']['content']['application/json']
export type CreateProviderkeieRequest = NonNullable<paths['/api/providerkeies']['post']['requestBody']>['content']['application/json']
export type GetProviderkeieResponse = paths['/api/providerkeies/{providerkeyId}']['get']['responses']['200']['content']['application/json']
export type UpdateProviderkeieResponse = paths['/api/providerkeies/{providerkeyId}']['put']['responses']['200']['content']['application/json']
export type UpdateProviderkeieRequest = NonNullable<paths['/api/providerkeies/{providerkeyId}']['put']['requestBody']>['content']['application/json']
export type DeleteProviderkeieResponse = paths['/api/providerkeies/{providerkeyId}']['delete']['responses']['200']['content']['application/json']
export type GetFilesResponse = paths['/api/files']['get']['responses']['200']['content']['application/json']
export type CreateFileResponse = paths['/api/files']['post']['responses']['201']['content']['application/json']
export type CreateFileRequest = NonNullable<paths['/api/files']['post']['requestBody']>['content']['application/json']
export type GetFileResponse = paths['/api/files/{fileId}']['get']['responses']['200']['content']['application/json']
export type UpdateFileResponse = paths['/api/files/{fileId}']['put']['responses']['200']['content']['application/json']
export type UpdateFileRequest = NonNullable<paths['/api/files/{fileId}']['put']['requestBody']>['content']['application/json']
export type DeleteFileResponse = paths['/api/files/{fileId}']['delete']['responses']['200']['content']['application/json']
export type GetSelectedfilesResponse = paths['/api/selectedfiles']['get']['responses']['200']['content']['application/json']
export type CreateSelectedfileResponse = paths['/api/selectedfiles']['post']['responses']['201']['content']['application/json']
export type CreateSelectedfileRequest = NonNullable<paths['/api/selectedfiles']['post']['requestBody']>['content']['application/json']
export type GetSelectedfileResponse = paths['/api/selectedfiles/{selectedfileId}']['get']['responses']['200']['content']['application/json']
export type UpdateSelectedfileResponse = paths['/api/selectedfiles/{selectedfileId}']['put']['responses']['200']['content']['application/json']
export type UpdateSelectedfileRequest = NonNullable<paths['/api/selectedfiles/{selectedfileId}']['put']['requestBody']>['content']['application/json']
export type DeleteSelectedfileResponse = paths['/api/selectedfiles/{selectedfileId}']['delete']['responses']['200']['content']['application/json']
export type GetActivetabsResponse = paths['/api/activetabs']['get']['responses']['200']['content']['application/json']
export type CreateActivetabResponse = paths['/api/activetabs']['post']['responses']['201']['content']['application/json']
export type CreateActivetabRequest = NonNullable<paths['/api/activetabs']['post']['requestBody']>['content']['application/json']
export type GetActivetabResponse = paths['/api/activetabs/{activetabId}']['get']['responses']['200']['content']['application/json']
export type UpdateActivetabResponse = paths['/api/activetabs/{activetabId}']['put']['responses']['200']['content']['application/json']
export type UpdateActivetabRequest = NonNullable<paths['/api/activetabs/{activetabId}']['put']['requestBody']>['content']['application/json']
export type DeleteActivetabResponse = paths['/api/activetabs/{activetabId}']['delete']['responses']['200']['content']['application/json']
export type GetProviderKeysResponse = paths['/api/provider-keys']['get']['responses']['200']['content']['application/json']
export type CreateProviderKeyResponse = paths['/api/provider-keys']['post']['responses']['201']['content']['application/json']
export type CreateProviderKeyRequest = NonNullable<paths['/api/provider-keys']['post']['requestBody']>['content']['application/json']
export type GetProviderKeyResponse = paths['/api/provider-keys/{id}']['get']['responses']['200']['content']['application/json']
export type UpdateProviderKeyResponse = paths['/api/provider-keys/{id}']['put']['responses']['200']['content']['application/json']
export type UpdateProviderKeyRequest = NonNullable<paths['/api/provider-keys/{id}']['put']['requestBody']>['content']['application/json']
export type DeleteProviderKeyResponse = paths['/api/provider-keys/{id}']['delete']['responses']['200']['content']['application/json']
export type CreateProviderKeysByProviderKeyIdTestResponse = paths['/api/provider-keys/{providerKeyId}/test']['post']['responses']['200']['content']['application/json']
export type CreateProviderKeysByProviderKeyIdTestRequest = NonNullable<paths['/api/provider-keys/{providerKeyId}/test']['post']['requestBody']>['content']['application/json']
export type ListProviderKeysTypesResponse = paths['/api/provider-keys/types']['get']['responses']['200']['content']['application/json']
export type GetKeysResponse = paths['/api/keys']['get']['responses']['200']['content']['application/json']
export type CreateKeyResponse = paths['/api/keys']['post']['responses']['201']['content']['application/json']
export type CreateKeyRequest = NonNullable<paths['/api/keys']['post']['requestBody']>['content']['application/json']
export type GetKeyResponse = paths['/api/keys/{id}']['get']['responses']['200']['content']['application/json']
export type UpdateKeyResponse = paths['/api/keys/{id}']['patch']['responses']['200']['content']['application/json']
export type UpdateKeyRequest = NonNullable<paths['/api/keys/{id}']['patch']['requestBody']>['content']['application/json']
export type DeleteKeyResponse = paths['/api/keys/{id}']['delete']['responses']['200']['content']['application/json']
export type CreateKeysValidateCustomResponse = paths['/api/keys/validate-custom']['post']['responses']['200']['content']['application/json']
export type CreateKeysValidateCustomRequest = NonNullable<paths['/api/keys/validate-custom']['post']['requestBody']>['content']['application/json']
export type CreateProvidersTestResponse = paths['/api/providers/test']['post']['responses']['200']['content']['application/json']
export type CreateProvidersTestRequest = NonNullable<paths['/api/providers/test']['post']['requestBody']>['content']['application/json']
export type CreateProvidersBatchTestResponse = paths['/api/providers/batch-test']['post']['responses']['200']['content']['application/json']
export type CreateProvidersBatchTestRequest = NonNullable<paths['/api/providers/batch-test']['post']['requestBody']>['content']['application/json']
export type ListProvidersHealthResponse = paths['/api/providers/health']['get']['responses']['200']['content']['application/json']
export type UpdateProvidersSettingsResponse = paths['/api/providers/settings']['put']['responses']['200']['content']['application/json']
export type UpdateProvidersSettingsRequest = NonNullable<paths['/api/providers/settings']['put']['requestBody']>['content']['application/json']
export type GetActiveTabResponse = paths['/api/active-tab']['get']['responses']['200']['content']['application/json']
export type CreateActiveTaResponse = paths['/api/active-tab']['post']['responses']['200']['content']['application/json']
export type CreateActiveTaRequest = NonNullable<paths['/api/active-tab']['post']['requestBody']>['content']['application/json']
export type DeleteActiveTaResponse = paths['/api/active-tab']['delete']['responses']['200']['content']['application/json']
export type ListMcpGlobalConfigResponse = paths['/api/mcp/global/config']['get']['responses']['200']['content']['application/json']
export type CreateMcpGlobalConfigResponse = paths['/api/mcp/global/config']['post']['responses']['200']['content']['application/json']
export type CreateMcpGlobalConfigRequest = NonNullable<paths['/api/mcp/global/config']['post']['requestBody']>['content']['application/json']
export type ListMcpGlobalInstallationsResponse = paths['/api/mcp/global/installations']['get']['responses']['200']['content']['application/json']
export type CreateMcpGlobalInstallResponse = paths['/api/mcp/global/install']['post']['responses']['200']['content']['application/json']
export type CreateMcpGlobalInstallRequest = NonNullable<paths['/api/mcp/global/install']['post']['requestBody']>['content']['application/json']
export type CreateMcpGlobalUninstallResponse = paths['/api/mcp/global/uninstall']['post']['responses']['200']['content']['application/json']
export type CreateMcpGlobalUninstallRequest = NonNullable<paths['/api/mcp/global/uninstall']['post']['requestBody']>['content']['application/json']
export type ListMcpGlobalStatusResponse = paths['/api/mcp/global/status']['get']['responses']['200']['content']['application/json']
export type GetProjectsByIdMcpConfigLocationsResponse = paths['/api/projects/{id}/mcp/config/locations']['get']['responses']['200']['content']['application/json']
export type GetProjectsByIdMcpConfigMergedResponse = paths['/api/projects/{id}/mcp/config/merged']['get']['responses']['200']['content']['application/json']
export type GetProjectsByIdMcpConfigExpandedResponse = paths['/api/projects/{id}/mcp/config/expanded']['get']['responses']['200']['content']['application/json']
export type GetProjectsByIdMcpConfigResponse = paths['/api/projects/{id}/mcp/config']['get']['responses']['200']['content']['application/json']
export type UpdateProjectsByIdMcpConfigResponse = paths['/api/projects/{id}/mcp/config']['put']['responses']['200']['content']['application/json']
export type UpdateProjectsByIdMcpConfigRequest = NonNullable<paths['/api/projects/{id}/mcp/config']['put']['requestBody']>['content']['application/json']
export type DeleteProjectsByIdMcpConfigResponse = paths['/api/projects/{id}/mcp/config']['delete']['responses']['200']['content']['application/json']
export type CreateProjectsByIdMcpConfigSaveToLocationResponse = paths['/api/projects/{id}/mcp/config/save-to-location']['post']['responses']['200']['content']['application/json']
export type CreateProjectsByIdMcpConfigSaveToLocationRequest = NonNullable<paths['/api/projects/{id}/mcp/config/save-to-location']['post']['requestBody']>['content']['application/json']
export type GetProjectsByIdMcpConfigDefaultForLocationResponse = paths['/api/projects/{id}/mcp/config/default-for-location']['get']['responses']['200']['content']['application/json']
export type CreateProjectsByIdMcpConfigResponse = paths['/api/projects/{id}/mcp/config']['post']['responses']['200']['content']['application/json']
export type CreateProjectsByIdMcpConfigRequest = NonNullable<paths['/api/projects/{id}/mcp/config']['post']['requestBody']>['content']['application/json']
export type ListMcpInstallationDetectResponse = paths['/api/mcp/installation/detect']['get']['responses']['200']['content']['application/json']
export type GetProjectsByIdMcpInstallationStatusResponse = paths['/api/projects/{id}/mcp/installation/status']['get']['responses']['200']['content']['application/json']
export type CreateProjectsByIdMcpInstallationInstallResponse = paths['/api/projects/{id}/mcp/installation/install']['post']['responses']['200']['content']['application/json']
export type CreateProjectsByIdMcpInstallationInstallRequest = NonNullable<paths['/api/projects/{id}/mcp/installation/install']['post']['requestBody']>['content']['application/json']
export type CreateProjectsByIdMcpInstallationUninstallResponse = paths['/api/projects/{id}/mcp/installation/uninstall']['post']['responses']['200']['content']['application/json']
export type CreateProjectsByIdMcpInstallationUninstallRequest = NonNullable<paths['/api/projects/{id}/mcp/installation/uninstall']['post']['requestBody']>['content']['application/json']
export type ListMcpStatusResponse = paths['/api/mcp/status']['get']['responses']['200']['content']['application/json']
export type CreateProjectsByIdMcpInstallationBatchInstallResponse = paths['/api/projects/{id}/mcp/installation/batch-install']['post']['responses']['200']['content']['application/json']
export type CreateProjectsByIdMcpInstallationBatchInstallRequest = NonNullable<paths['/api/projects/{id}/mcp/installation/batch-install']['post']['requestBody']>['content']['application/json']
export type CreateProjectsByIdMcpInstallProjectConfigResponse = paths['/api/projects/{id}/mcp/install-project-config']['post']['responses']['200']['content']['application/json']
export type CreateProjectsByIdMcpInstallProjectConfigRequest = NonNullable<paths['/api/projects/{id}/mcp/install-project-config']['post']['requestBody']>['content']['application/json']
export type GetProjectsByIdFlowResponse = paths['/api/projects/{id}/flow']['get']['responses']['200']['content']['application/json']
export type GetProjectsByIdFlowItemsResponse = paths['/api/projects/{id}/flow/items']['get']['responses']['200']['content']['application/json']
export type GetProjectsByIdFlowUnqueuedResponse = paths['/api/projects/{id}/flow/unqueued']['get']['responses']['200']['content']['application/json']
export type CreateFlowQueuesResponse = paths['/api/flow/queues']['post']['responses']['200']['content']['application/json']
export type CreateFlowQueuesRequest = NonNullable<paths['/api/flow/queues']['post']['requestBody']>['content']['application/json']
export type GetProjectsByIdFlowQueuesResponse = paths['/api/projects/{id}/flow/queues']['get']['responses']['200']['content']['application/json']
export type GetProjectsByIdFlowQueuesWithStatsResponse = paths['/api/projects/{id}/flow/queues-with-stats']['get']['responses']['200']['content']['application/json']
export type ListFlowQueuesByQueueIdItemsResponse = paths['/api/flow/queues/{queueId}/items']['get']['responses']['200']['content']['application/json']
export type ListFlowQueuesByQueueIdStatsResponse = paths['/api/flow/queues/{queueId}/stats']['get']['responses']['200']['content']['application/json']
export type UpdateFlowQueuesByQueueIdResponse = paths['/api/flow/queues/{queueId}']['patch']['responses']['200']['content']['application/json']
export type UpdateFlowQueuesByQueueIdRequest = NonNullable<paths['/api/flow/queues/{queueId}']['patch']['requestBody']>['content']['application/json']
export type DeleteFlowQueuesByQueueIdResponse = paths['/api/flow/queues/{queueId}']['delete']['responses']['200']['content']['application/json']
export type CreateFlowTicketsByTicketIdEnqueueResponse = paths['/api/flow/tickets/{ticketId}/enqueue']['post']['responses']['200']['content']['application/json']
export type CreateFlowTicketsByTicketIdEnqueueRequest = NonNullable<paths['/api/flow/tickets/{ticketId}/enqueue']['post']['requestBody']>['content']['application/json']
export type CreateFlowTasksByTaskIdEnqueueResponse = paths['/api/flow/tasks/{taskId}/enqueue']['post']['responses']['200']['content']['application/json']
export type CreateFlowTasksByTaskIdEnqueueRequest = NonNullable<paths['/api/flow/tasks/{taskId}/enqueue']['post']['requestBody']>['content']['application/json']
export type CreateFlowTicketsByTicketIdDequeueResponse = paths['/api/flow/tickets/{ticketId}/dequeue']['post']['responses']['200']['content']['application/json']
export type CreateFlowTasksByTaskIdDequeueResponse = paths['/api/flow/tasks/{taskId}/dequeue']['post']['responses']['200']['content']['application/json']
export type CreateFlowMoveResponse = paths['/api/flow/move']['post']['responses']['200']['content']['application/json']
export type CreateFlowMoveRequest = NonNullable<paths['/api/flow/move']['post']['requestBody']>['content']['application/json']
export type CreateFlowReorderResponse = paths['/api/flow/reorder']['post']['responses']['200']['content']['application/json']
export type CreateFlowReorderRequest = NonNullable<paths['/api/flow/reorder']['post']['requestBody']>['content']['application/json']
export type CreateFlowProcessStartResponse = paths['/api/flow/process/start']['post']['responses']['200']['content']['application/json']
export type CreateFlowProcessStartRequest = NonNullable<paths['/api/flow/process/start']['post']['requestBody']>['content']['application/json']
export type CreateFlowProcessCompleteResponse = paths['/api/flow/process/complete']['post']['responses']['200']['content']['application/json']
export type CreateFlowProcessCompleteRequest = NonNullable<paths['/api/flow/process/complete']['post']['requestBody']>['content']['application/json']
export type CreateFlowProcessFailResponse = paths['/api/flow/process/fail']['post']['responses']['200']['content']['application/json']
export type CreateFlowProcessFailRequest = NonNullable<paths['/api/flow/process/fail']['post']['requestBody']>['content']['application/json']
export type CreateFlowBulkMoveResponse = paths['/api/flow/bulk-move']['post']['responses']['200']['content']['application/json']
export type CreateFlowBulkMoveRequest = NonNullable<paths['/api/flow/bulk-move']['post']['requestBody']>['content']['application/json']
export type CreateAiChatResponse = { success: boolean; message?: string }
export type CreateAiChatRequest = NonNullable<paths['/api/ai/chat']['post']['requestBody']>['content']['application/json']
export type GetProvidersResponse = paths['/api/providers']['get']['responses']['200']['content']['application/json']
export type GetModelsResponse = paths['/api/models']['get']['responses']['200']['content']['application/json']
export type ListProviders_debugConfigResponse = paths['/api/providers/_debug-config']['get']['responses']['200']['content']['application/json']
export type CreateAiGenerateTextResponse = paths['/api/ai/generate/text']['post']['responses']['200']['content']['application/json']
export type CreateAiGenerateTextRequest = NonNullable<paths['/api/ai/generate/text']['post']['requestBody']>['content']['application/json']
export type CreateProviderSettingResponse = paths['/api/provider-settings']['post']['responses']['200']['content']['application/json']
export type CreateProviderSettingRequest = NonNullable<paths['/api/provider-settings']['post']['requestBody']>['content']['application/json']
export type CreateGenAiStreamResponse = { success: boolean; message?: string }
export type CreateGenAiStreamRequest = NonNullable<paths['/api/gen-ai/stream']['post']['requestBody']>['content']['application/json']
export type CreateGenAiTextResponse = paths['/api/gen-ai/text']['post']['responses']['200']['content']['application/json']
export type CreateGenAiTextRequest = NonNullable<paths['/api/gen-ai/text']['post']['requestBody']>['content']['application/json']
export type CreateGenAiStructuredResponse = paths['/api/gen-ai/structured']['post']['responses']['200']['content']['application/json']
export type CreateGenAiStructuredRequest = NonNullable<paths['/api/gen-ai/structured']['post']['requestBody']>['content']['application/json']
export type CreateBrowseDirectorResponse = paths['/api/browse-directory']['post']['responses']['200']['content']['application/json']
export type CreateBrowseDirectorRequest = NonNullable<paths['/api/browse-directory']['post']['requestBody']>['content']['application/json']
export type GetProjectsByIdMcpServersResponse = paths['/api/projects/{id}/mcp/servers']['get']['responses']['200']['content']['application/json']
export type CreateProjectsByIdMcpServersResponse = paths['/api/projects/{id}/mcp/servers']['post']['responses']['200']['content']['application/json']
export type CreateProjectsByIdMcpServersRequest = NonNullable<paths['/api/projects/{id}/mcp/servers']['post']['requestBody']>['content']['application/json']
export type GetProjectsByIdMcpServersByServerIdResponse = paths['/api/projects/{id}/mcp/servers/{serverId}']['get']['responses']['200']['content']['application/json']
export type UpdateProjectsByIdMcpServersByServerIdResponse = paths['/api/projects/{id}/mcp/servers/{serverId}']['patch']['responses']['200']['content']['application/json']
export type UpdateProjectsByIdMcpServersByServerIdRequest = NonNullable<paths['/api/projects/{id}/mcp/servers/{serverId}']['patch']['requestBody']>['content']['application/json']
export type DeleteProjectsByIdMcpServersByServerIdResponse = paths['/api/projects/{id}/mcp/servers/{serverId}']['delete']['responses']['200']['content']['application/json']
export type ListMcpToolsResponse = paths['/api/mcp/tools']['get']['responses']['200']['content']['application/json']
export type CreateMcpToolsExecuteResponse = paths['/api/mcp/tools/execute']['post']['responses']['200']['content']['application/json']
export type CreateMcpToolsExecuteRequest = NonNullable<paths['/api/mcp/tools/execute']['post']['requestBody']>['content']['application/json']
export type ListMcpResourcesResponse = paths['/api/mcp/resources']['get']['responses']['200']['content']['application/json']
export type CreateMcpResourcesReadResponse = paths['/api/mcp/resources/read']['post']['responses']['200']['content']['application/json']
export type CreateMcpResourcesReadRequest = NonNullable<paths['/api/mcp/resources/read']['post']['requestBody']>['content']['application/json']
export type ListMcpBuiltinToolsResponse = paths['/api/mcp/builtin-tools']['get']['responses']['200']['content']['application/json']
export type CreateMcpServersByServerIdStartResponse = paths['/api/mcp/servers/{serverId}/start']['post']['responses']['200']['content']['application/json']
export type CreateMcpServersByServerIdStopResponse = paths['/api/mcp/servers/{serverId}/stop']['post']['responses']['200']['content']['application/json']
export type ListMcpAnalyticsResponse = paths['/api/mcp/analytics']['get']['responses']['200']['content']['application/json']
export type ListMcpServersByServerIdStatsResponse = paths['/api/mcp/servers/{serverId}/stats']['get']['responses']['200']['content']['application/json']
export type ListMcpToolsStatsResponse = paths['/api/mcp/tools/stats']['get']['responses']['200']['content']['application/json']
export type ListMcpResourcesStatsResponse = paths['/api/mcp/resources/stats']['get']['responses']['200']['content']['application/json']
export type CreateMcpAnalyticsReportResponse = paths['/api/mcp/analytics/report']['post']['responses']['200']['content']['application/json']
export type CreateMcpAnalyticsReportRequest = NonNullable<paths['/api/mcp/analytics/report']['post']['requestBody']>['content']['application/json']
export type ListMcpSessionsStatsResponse = paths['/api/mcp/sessions/stats']['get']['responses']['200']['content']['application/json']
export type ListMcpAnalyticsPerformanceResponse = paths['/api/mcp/analytics/performance']['get']['responses']['200']['content']['application/json']
export type GetProjectsByIdMcpAnalyticsOverviewResponse = paths['/api/projects/{id}/mcp/analytics/overview']['get']['responses']['200']['content']['application/json']
export type GetProjectsByIdMcpAnalyticsStatisticsResponse = paths['/api/projects/{id}/mcp/analytics/statistics']['get']['responses']['200']['content']['application/json']
export type GetProjectsByIdMcpAnalyticsTimelineResponse = paths['/api/projects/{id}/mcp/analytics/timeline']['get']['responses']['200']['content']['application/json']
export type GetProjectsByIdMcpAnalyticsErrorPatternsResponse = paths['/api/projects/{id}/mcp/analytics/error-patterns']['get']['responses']['200']['content']['application/json']
export type GetProjectsByIdMcpAnalyticsExecutionsResponse = paths['/api/projects/{id}/mcp/analytics/executions']['get']['responses']['200']['content']['application/json']
export type CreateMcpTestConnectionResponse = paths['/api/mcp/test/connection']['post']['responses']['200']['content']['application/json']
export type CreateMcpTestConnectionRequest = NonNullable<paths['/api/mcp/test/connection']['post']['requestBody']>['content']['application/json']
export type CreateMcpTestInitializeResponse = paths['/api/mcp/test/initialize']['post']['responses']['200']['content']['application/json']
export type CreateMcpTestInitializeRequest = NonNullable<paths['/api/mcp/test/initialize']['post']['requestBody']>['content']['application/json']
export type CreateMcpTestToolResponse = paths['/api/mcp/test/tool']['post']['responses']['200']['content']['application/json']
export type CreateMcpTestToolRequest = NonNullable<paths['/api/mcp/test/tool']['post']['requestBody']>['content']['application/json']
export type CreateMcpTestValidateConfigResponse = paths['/api/mcp/test/validate-config']['post']['responses']['200']['content']['application/json']
export type CreateMcpTestValidateConfigRequest = NonNullable<paths['/api/mcp/test/validate-config']['post']['requestBody']>['content']['application/json']
export type CreateMcpTestDebugResponse = paths['/api/mcp/test/debug']['post']['responses']['200']['content']['application/json']
export type CreateMcpTestDebugRequest = NonNullable<paths['/api/mcp/test/debug']['post']['requestBody']>['content']['application/json']
export type ListMcpSessionsResponse = paths['/api/mcp/sessions']['get']['responses']['200']['content']['application/json']
export type CreateMcpSessionsResponse = paths['/api/mcp/sessions']['post']['responses']['200']['content']['application/json']
export type CreateMcpSessionsRequest = NonNullable<paths['/api/mcp/sessions']['post']['requestBody']>['content']['application/json']
export type ListMcpSessionsBySessionIdResponse = paths['/api/mcp/sessions/{sessionId}']['get']['responses']['200']['content']['application/json']
export type CreateMcpSessionsBySessionIdCloseResponse = paths['/api/mcp/sessions/{sessionId}/close']['post']['responses']['200']['content']['application/json']
export type CreateMcpSessionsBySessionIdCloseRequest = NonNullable<paths['/api/mcp/sessions/{sessionId}/close']['post']['requestBody']>['content']['application/json']
export type CreateMcpSessionsBySessionIdRefreshResponse = paths['/api/mcp/sessions/{sessionId}/refresh']['post']['responses']['200']['content']['application/json']
export type ListMcpSessionsBySessionIdHistoryResponse = paths['/api/mcp/sessions/{sessionId}/history']['get']['responses']['200']['content']['application/json']
export type CreateMcpSessionsCleanupResponse = paths['/api/mcp/sessions/cleanup']['post']['responses']['200']['content']['application/json']
export type CreateMcpSessionsCleanupRequest = NonNullable<paths['/api/mcp/sessions/cleanup']['post']['requestBody']>['content']['application/json']
export type GetProjectsByIdGitStatusResponse = paths['/api/projects/{id}/git/status']['get']['responses']['200']['content']['application/json']
export type CreateProjectsByIdGitStageResponse = paths['/api/projects/{id}/git/stage']['post']['responses']['200']['content']['application/json']
export type CreateProjectsByIdGitStageRequest = NonNullable<paths['/api/projects/{id}/git/stage']['post']['requestBody']>['content']['application/json']
export type CreateProjectsByIdGitUnstageResponse = paths['/api/projects/{id}/git/unstage']['post']['responses']['200']['content']['application/json']
export type CreateProjectsByIdGitUnstageRequest = NonNullable<paths['/api/projects/{id}/git/unstage']['post']['requestBody']>['content']['application/json']
export type CreateProjectsByIdGitStageAllResponse = paths['/api/projects/{id}/git/stage-all']['post']['responses']['200']['content']['application/json']
export type CreateProjectsByIdGitUnstageAllResponse = paths['/api/projects/{id}/git/unstage-all']['post']['responses']['200']['content']['application/json']
export type CreateProjectsByIdGitCommitResponse = paths['/api/projects/{id}/git/commit']['post']['responses']['200']['content']['application/json']
export type CreateProjectsByIdGitCommitRequest = NonNullable<paths['/api/projects/{id}/git/commit']['post']['requestBody']>['content']['application/json']
export type GetProjectsByIdGitLogResponse = paths['/api/projects/{id}/git/log']['get']['responses']['200']['content']['application/json']
export type GetProjectsByIdGitLogEnhancedResponse = paths['/api/projects/{id}/git/log-enhanced']['get']['responses']['200']['content']['application/json']
export type GetProjectsByIdGitCommitsByCommitHashResponse = paths['/api/projects/{id}/git/commits/{commitHash}']['get']['responses']['200']['content']['application/json']
export type GetProjectsByIdGitDiffResponse = paths['/api/projects/{id}/git/diff']['get']['responses']['200']['content']['application/json']
export type GetProjectsByIdGitBranchesResponse = paths['/api/projects/{id}/git/branches']['get']['responses']['200']['content']['application/json']
export type CreateProjectsByIdGitBranchesResponse = paths['/api/projects/{id}/git/branches']['post']['responses']['200']['content']['application/json']
export type CreateProjectsByIdGitBranchesRequest = NonNullable<paths['/api/projects/{id}/git/branches']['post']['requestBody']>['content']['application/json']
export type GetProjectsByIdGitBranchesEnhancedResponse = paths['/api/projects/{id}/git/branches-enhanced']['get']['responses']['200']['content']['application/json']
export type CreateProjectsByIdGitBranchesSwitchResponse = paths['/api/projects/{id}/git/branches/switch']['post']['responses']['200']['content']['application/json']
export type CreateProjectsByIdGitBranchesSwitchRequest = NonNullable<paths['/api/projects/{id}/git/branches/switch']['post']['requestBody']>['content']['application/json']
export type DeleteProjectsByIdGitBranchesByBranchNameResponse = paths['/api/projects/{id}/git/branches/{branchName}']['delete']['responses']['200']['content']['application/json']
export type GetProjectsByIdGitStashResponse = paths['/api/projects/{id}/git/stash']['get']['responses']['200']['content']['application/json']
export type CreateProjectsByIdGitStashResponse = paths['/api/projects/{id}/git/stash']['post']['responses']['200']['content']['application/json']
export type CreateProjectsByIdGitStashRequest = NonNullable<paths['/api/projects/{id}/git/stash']['post']['requestBody']>['content']['application/json']
export type DeleteProjectsByIdGitStashResponse = paths['/api/projects/{id}/git/stash']['delete']['responses']['200']['content']['application/json']
export type DeleteProjectsByIdGitStashRequest = NonNullable<paths['/api/projects/{id}/git/stash']['delete']['requestBody']>['content']['application/json']
export type CreateProjectsByIdGitStashApplyResponse = paths['/api/projects/{id}/git/stash/apply']['post']['responses']['200']['content']['application/json']
export type CreateProjectsByIdGitStashApplyRequest = NonNullable<paths['/api/projects/{id}/git/stash/apply']['post']['requestBody']>['content']['application/json']
export type CreateProjectsByIdGitStashPopResponse = paths['/api/projects/{id}/git/stash/pop']['post']['responses']['200']['content']['application/json']
export type CreateProjectsByIdGitStashPopRequest = NonNullable<paths['/api/projects/{id}/git/stash/pop']['post']['requestBody']>['content']['application/json']
export type GetProjectsByIdGitWorktreesResponse = paths['/api/projects/{id}/git/worktrees']['get']['responses']['200']['content']['application/json']
export type CreateProjectsByIdGitWorktreesResponse = paths['/api/projects/{id}/git/worktrees']['post']['responses']['201']['content']['application/json']
export type CreateProjectsByIdGitWorktreesRequest = NonNullable<paths['/api/projects/{id}/git/worktrees']['post']['requestBody']>['content']['application/json']
export type DeleteProjectsByIdGitWorktreesResponse = paths['/api/projects/{id}/git/worktrees']['delete']['responses']['200']['content']['application/json']
export type DeleteProjectsByIdGitWorktreesRequest = NonNullable<paths['/api/projects/{id}/git/worktrees']['delete']['requestBody']>['content']['application/json']
export type CreateProjectsByIdGitWorktreesLockResponse = paths['/api/projects/{id}/git/worktrees/lock']['post']['responses']['200']['content']['application/json']
export type CreateProjectsByIdGitWorktreesLockRequest = NonNullable<paths['/api/projects/{id}/git/worktrees/lock']['post']['requestBody']>['content']['application/json']
export type CreateProjectsByIdGitWorktreesUnlockResponse = paths['/api/projects/{id}/git/worktrees/unlock']['post']['responses']['200']['content']['application/json']
export type CreateProjectsByIdGitWorktreesUnlockRequest = NonNullable<paths['/api/projects/{id}/git/worktrees/unlock']['post']['requestBody']>['content']['application/json']
export type CreateProjectsByIdGitWorktreesPruneResponse = paths['/api/projects/{id}/git/worktrees/prune']['post']['responses']['200']['content']['application/json']
export type GetProjectsByIdGitRemotesResponse = paths['/api/projects/{id}/git/remotes']['get']['responses']['200']['content']['application/json']
export type CreateProjectsByIdGitPushResponse = paths['/api/projects/{id}/git/push']['post']['responses']['200']['content']['application/json']
export type CreateProjectsByIdGitPushRequest = NonNullable<paths['/api/projects/{id}/git/push']['post']['requestBody']>['content']['application/json']
export type CreateProjectsByIdGitFetchResponse = paths['/api/projects/{id}/git/fetch']['post']['responses']['200']['content']['application/json']
export type CreateProjectsByIdGitFetchRequest = NonNullable<paths['/api/projects/{id}/git/fetch']['post']['requestBody']>['content']['application/json']
export type CreateProjectsByIdGitPullResponse = paths['/api/projects/{id}/git/pull']['post']['responses']['200']['content']['application/json']
export type CreateProjectsByIdGitPullRequest = NonNullable<paths['/api/projects/{id}/git/pull']['post']['requestBody']>['content']['application/json']
export type GetProjectsByIdGitTagsResponse = paths['/api/projects/{id}/git/tags']['get']['responses']['200']['content']['application/json']
export type CreateProjectsByIdGitTagsResponse = paths['/api/projects/{id}/git/tags']['post']['responses']['200']['content']['application/json']
export type CreateProjectsByIdGitTagsRequest = NonNullable<paths['/api/projects/{id}/git/tags']['post']['requestBody']>['content']['application/json']
export type CreateProjectsByIdGitResetResponse = paths['/api/projects/{id}/git/reset']['post']['responses']['200']['content']['application/json']
export type CreateProjectsByIdGitResetRequest = NonNullable<paths['/api/projects/{id}/git/reset']['post']['requestBody']>['content']['application/json']
export type CreateProjectTabsByTabIdGenerateNameResponse = paths['/api/project-tabs/{tabId}/generate-name']['post']['responses']['200']['content']['application/json']
export type CreateProjectTabsByTabIdGenerateNameRequest = NonNullable<paths['/api/project-tabs/{tabId}/generate-name']['post']['requestBody']>['content']['application/json']
export type GetProjectsByIdAgentFilesDetectResponse = paths['/api/projects/{id}/agent-files/detect']['get']['responses']['200']['content']['application/json']
export type CreateProjectsByIdAgentFilesUpdateResponse = paths['/api/projects/{id}/agent-files/update']['post']['responses']['200']['content']['application/json']
export type CreateProjectsByIdAgentFilesUpdateRequest = NonNullable<paths['/api/projects/{id}/agent-files/update']['post']['requestBody']>['content']['application/json']
export type CreateProjectsByIdAgentFilesRemoveInstructionsResponse = paths['/api/projects/{id}/agent-files/remove-instructions']['post']['responses']['200']['content']['application/json']
export type CreateProjectsByIdAgentFilesRemoveInstructionsRequest = NonNullable<paths['/api/projects/{id}/agent-files/remove-instructions']['post']['requestBody']>['content']['application/json']
export type GetProjectsByIdAgentFilesStatusResponse = paths['/api/projects/{id}/agent-files/status']['get']['responses']['200']['content']['application/json']
export type CreateProjectsByIdAgentFilesCreateResponse = paths['/api/projects/{id}/agent-files/create']['post']['responses']['200']['content']['application/json']
export type CreateProjectsByIdAgentFilesCreateRequest = NonNullable<paths['/api/projects/{id}/agent-files/create']['post']['requestBody']>['content']['application/json']


/**
 * Comprehensive type-safe API client with full coverage of all endpoints
 * 
 * Features:
 * - Type-safe request/response handling
 * - Path parameter validation  
 * - Query parameter support
 * - Request body validation
 * - Proper HTTP method handling
 * - Error handling with context
 * - Support for all 174 API endpoints
 */
export class TypeSafeApiClient {
  private baseUrl: string
  private timeout: number
  private headers: Record<string, string>

  constructor(config?: {
    baseUrl?: string
    timeout?: number
    headers?: Record<string, string>
  }) {
    this.baseUrl = config?.baseUrl || 'http://localhost:3147'
    this.timeout = config?.timeout || 30000
    this.headers = {
      'Content-Type': 'application/json',
      ...config?.headers
    }
  }

  /**
   * Internal request handler with proper error handling
   */
  private async request<T>(
    method: string,
    path: string,
    options?: {
      params?: Record<string, any>
      body?: any
      timeout?: number
    }
  ): Promise<T> {
    const url = new URL(path, this.baseUrl)
    
    // Add query parameters
    if (options?.params) {
      Object.entries(options.params).forEach(([key, value]) => {
        if (value !== undefined && value !== null) {
          url.searchParams.append(key, String(value))
        }
      })
    }

    const controller = new AbortController()
    const requestTimeout = options?.timeout || this.timeout
    const timeoutId = setTimeout(() => controller.abort(), requestTimeout)

    try {
      const response = await fetch(url.toString(), {
        method,
        headers: this.headers,
        body: options?.body ? JSON.stringify(options.body) : undefined,
        signal: controller.signal
      })

      clearTimeout(timeoutId)

      if (!response.ok) {
        const errorText = await response.text()
        let errorData: any
        try {
          errorData = JSON.parse(errorText)
        } catch {
          errorData = { message: errorText }
        }
        
        const error = new Error(
          errorData?.error?.message || errorData?.message || `HTTP ${response.status}: ${response.statusText}`
        ) as Error & { statusCode: number; code?: string; details?: any }
        error.statusCode = response.status
        error.code = errorData?.error?.code
        error.details = errorData?.error?.details
        throw error
      }

      const responseText = await response.text()
      return responseText ? (JSON.parse(responseText) as T) : (undefined as unknown as T)
    } catch (e) {
      clearTimeout(timeoutId)
      if (e instanceof Error && e.name === 'AbortError') {
        const timeoutError = new Error('Request timeout') as Error & { statusCode: number; code: string }
        timeoutError.statusCode = 408
        timeoutError.code = 'TIMEOUT'
        throw timeoutError
      }
      throw e
    }
  }

  /**
   * Validate and encode path parameters
   */
  private buildPath(template: string, params: Record<string, any>): string {
    let path = template
    
    // Replace path parameters like {id} or :id
    Object.entries(params).forEach(([key, value]) => {
      if (value === undefined || value === null) {
        throw new Error(`Missing required path parameter: ${key}`)
      }
      path = path.replace(new RegExp(`[{:]${key}[}]?`, 'g'), encodeURIComponent(String(value)))
    })
    
    // Check if any parameters remain unreplaced
    const unmatched = path.match(/[{:][^}]+[}]?/g)
    if (unmatched) {
      throw new Error(`Missing path parameters: ${unmatched.join(', ')}`)
    }
    
    return path
  }

  // ===== GENERATED API METHODS =====

  // Projects Operations
  /**
   * List Projects
   */
  async getProjects(query?: { page?: any; limit?: any; sort?: any; order?: any }, options?: { timeout?: number }): Promise<GetProjectsResponse> {
    return this.request<GetProjectsResponse>('GET', `/api/projects`, { params: query, timeout: options?.timeout })
  }

  /**
   * Create a new project and sync its files
   */
  async createProject(data: CreateProjectRequest, options?: { timeout?: number }): Promise<CreateProjectResponse> {
    return this.request<CreateProjectResponse>('POST', `/api/projects`, { body: data, timeout: options?.timeout })
  }

  /**
   * List prompts associated with a specific project
   */
  async getProjectsByIdPrompts(id: string | number, options?: { timeout?: number }): Promise<GetProjectsByIdPromptsResponse> {
    return this.request<GetProjectsByIdPromptsResponse>('GET', this.buildPath(`/api/projects/{id}/prompts`, { id }), { timeout: options?.timeout })
  }

  /**
   * Get AI-suggested prompts based on user input
   */
  async createProjectsByIdSuggestPrompts(id: string | number, data: CreateProjectsByIdSuggestPromptsRequest, options?: { timeout?: number }): Promise<CreateProjectsByIdSuggestPromptsResponse> {
    return this.request<CreateProjectsByIdSuggestPromptsResponse>('POST', this.buildPath(`/api/projects/{id}/suggest-prompts`, { id }), { body: data, timeout: options?.timeout })
  }

  /**
   * List tickets for a specific project
   */
  async getProjectsByIdTickets(id: string | number, options?: { timeout?: number }): Promise<GetProjectsByIdTicketsResponse> {
    return this.request<GetProjectsByIdTicketsResponse>('GET', this.buildPath(`/api/projects/{id}/tickets`, { id }), { timeout: options?.timeout })
  }

  /**
   * Get Project by ID
   */
  async getProject(id: string | number, options?: { timeout?: number }): Promise<GetProjectResponse> {
    return this.request<GetProjectResponse>('GET', this.buildPath(`/api/projects/{id}`, { id }), { timeout: options?.timeout })
  }

  /**
   * Update Project
   */
  async updateProject(id: string | number, data: UpdateProjectRequest, options?: { timeout?: number }): Promise<UpdateProjectResponse> {
    return this.request<UpdateProjectResponse>('PUT', this.buildPath(`/api/projects/{id}`, { id }), { body: data, timeout: options?.timeout })
  }

  /**
   * Delete a project and its associated data
   */
  async deleteProject(id: string | number, options?: { timeout?: number }): Promise<DeleteProjectResponse> {
    return this.request<DeleteProjectResponse>('DELETE', this.buildPath(`/api/projects/{id}`, { id }), { timeout: options?.timeout })
  }

  /**
   * Manually trigger a full file sync for a project
   */
  async createProjectsByIdSync(id: string | number, options?: { timeout?: number }): Promise<CreateProjectsByIdSyncResponse> {
    return this.request<CreateProjectsByIdSyncResponse>('POST', this.buildPath(`/api/projects/{id}/sync`, { id }), { timeout: options?.timeout })
  }

  /**
   * Trigger a file sync with real-time progress updates via SSE
   */
  async getProjectsByIdSyncStream(id: string | number, options?: { timeout?: number }): Promise<GetProjectsByIdSyncStreamResponse> {
    return this.request<GetProjectsByIdSyncStreamResponse>('GET', this.buildPath(`/api/projects/{id}/sync-stream`, { id }), { timeout: options?.timeout })
  }

  /**
   * Get the list of files associated with a project
   */
  async getProjectsByIdFiles(id: string | number, query?: { includeAllVersions?: any; limit?: any; offset?: any }, options?: { timeout?: number }): Promise<GetProjectsByIdFilesResponse> {
    return this.request<GetProjectsByIdFilesResponse>('GET', this.buildPath(`/api/projects/{id}/files`, { id }), { params: query, timeout: options?.timeout })
  }

  /**
   * Get a combined summary of all files in the project
   */
  async getProjectsByIdSummary(id: string | number, options?: { timeout?: number }): Promise<GetProjectsByIdSummaryResponse> {
    return this.request<GetProjectsByIdSummaryResponse>('GET', this.buildPath(`/api/projects/{id}/summary`, { id }), { timeout: options?.timeout })
  }

  /**
   * Summarize specified files in a project
   */
  async createProjectsByIdFilesSummarize(id: string | number, data: CreateProjectsByIdFilesSummarizeRequest, options?: { timeout?: number }): Promise<CreateProjectsByIdFilesSummarizeResponse> {
    return this.request<CreateProjectsByIdFilesSummarizeResponse>('POST', this.buildPath(`/api/projects/{id}/files/summarize`, { id }), { body: data, timeout: options?.timeout })
  }

  /**
   * Get comprehensive statistics for a project
   */
  async getProjectsByIdStatistics(id: string | number, options?: { timeout?: number }): Promise<GetProjectsByIdStatisticsResponse> {
    return this.request<GetProjectsByIdStatisticsResponse>('GET', this.buildPath(`/api/projects/{id}/statistics`, { id }), { timeout: options?.timeout })
  }

  /**
   * Refresh project files (sync) optionally limited to a folder
   */
  async createProjectsByIdRefresh(id: string | number, query?: { folder?: any }, options?: { timeout?: number }): Promise<CreateProjectsByIdRefreshResponse> {
    return this.request<CreateProjectsByIdRefreshResponse>('POST', this.buildPath(`/api/projects/{id}/refresh`, { id }), { params: query, timeout: options?.timeout })
  }

  /**
   * Update the content of a specific file
   */
  async updateProjectsByIdFilesByFileId(id: string | number, fileId: string | number, data: UpdateProjectsByIdFilesByFileIdRequest, options?: { timeout?: number }): Promise<UpdateProjectsByIdFilesByFileIdResponse> {
    return this.request<UpdateProjectsByIdFilesByFileIdResponse>('PUT', this.buildPath(`/api/projects/{id}/files/{fileId}`, { id, fileId }), { body: data, timeout: options?.timeout })
  }

  /**
   * Suggest relevant files based on user input and project context
   */
  async createProjectsByIdSuggestFiles(id: string | number, data: CreateProjectsByIdSuggestFilesRequest, options?: { timeout?: number }): Promise<CreateProjectsByIdSuggestFilesResponse> {
    return this.request<CreateProjectsByIdSuggestFilesResponse>('POST', this.buildPath(`/api/projects/{id}/suggest-files`, { id }), { body: data, timeout: options?.timeout })
  }


  // Project Operations
  /**
   * Get Project by ID
   */
  async getProjectProject(projectId: string | number, options?: { timeout?: number }): Promise<GetProjectProjectResponse> {
    return this.request<GetProjectProjectResponse>('GET', this.buildPath(`/api/projects/{projectId}`, { projectId }), { timeout: options?.timeout })
  }

  /**
   * Update Project
   */
  async updateProjectProject(projectId: string | number, data: UpdateProjectProjectRequest, options?: { timeout?: number }): Promise<UpdateProjectProjectResponse> {
    return this.request<UpdateProjectProjectResponse>('PUT', this.buildPath(`/api/projects/{projectId}`, { projectId }), { body: data, timeout: options?.timeout })
  }

  /**
   * Delete Project
   */
  async deleteProjectProject(projectId: string | number, options?: { timeout?: number }): Promise<DeleteProjectProjectResponse> {
    return this.request<DeleteProjectProjectResponse>('DELETE', this.buildPath(`/api/projects/{projectId}`, { projectId }), { timeout: options?.timeout })
  }

  /**
   * Get Queue for Project
   */
  async listProjectsByProjectIdQueues(projectId: string | number, options?: { timeout?: number }): Promise<ListProjectsByProjectIdQueuesResponse> {
    return this.request<ListProjectsByProjectIdQueuesResponse>('GET', this.buildPath(`/api/projects/{projectId}/queues`, { projectId }), { timeout: options?.timeout })
  }


  // Tickets Operations
  /**
   * List Tickets
   */
  async getTickets(query?: { page?: any; limit?: any; sort?: any; order?: any }, options?: { timeout?: number }): Promise<GetTicketsResponse> {
    return this.request<GetTicketsResponse>('GET', `/api/tickets`, { params: query, timeout: options?.timeout })
  }

  /**
   * Create Ticket
   */
  async createTicket(data: CreateTicketRequest, options?: { timeout?: number }): Promise<CreateTicketResponse> {
    return this.request<CreateTicketResponse>('POST', `/api/tickets`, { body: data, timeout: options?.timeout })
  }

  /**
   * Get Ticket by ID
   */
  async getTicket(id: string | number, options?: { timeout?: number }): Promise<GetTicketResponse> {
    return this.request<GetTicketResponse>('GET', this.buildPath(`/api/tickets/{id}`, { id }), { timeout: options?.timeout })
  }

  /**
   * Update Ticket
   */
  async updateTicket(id: string | number, data: UpdateTicketRequest, options?: { timeout?: number }): Promise<UpdateTicketResponse> {
    return this.request<UpdateTicketResponse>('PUT', this.buildPath(`/api/tickets/{id}`, { id }), { body: data, timeout: options?.timeout })
  }

  /**
   * Delete Ticket
   */
  async deleteTicket(id: string | number, options?: { timeout?: number }): Promise<DeleteTicketResponse> {
    return this.request<DeleteTicketResponse>('DELETE', this.buildPath(`/api/tickets/{id}`, { id }), { timeout: options?.timeout })
  }

  /**
   * Get tasks for a specific ticket
   */
  async listTicketsByTicketIdTasks(ticketId: string | number, options?: { timeout?: number }): Promise<ListTicketsByTicketIdTasksResponse> {
    return this.request<ListTicketsByTicketIdTasksResponse>('GET', this.buildPath(`/api/tickets/{ticketId}/tasks`, { ticketId }), { timeout: options?.timeout })
  }

  /**
   * Create a new task for a ticket
   */
  async createTicketsByTicketIdTasks(ticketId: string | number, data: CreateTicketsByTicketIdTasksRequest, options?: { timeout?: number }): Promise<CreateTicketsByTicketIdTasksResponse> {
    return this.request<CreateTicketsByTicketIdTasksResponse>('POST', this.buildPath(`/api/tickets/{ticketId}/tasks`, { ticketId }), { body: data, timeout: options?.timeout })
  }

  /**
   * Get AI-suggested tasks for a ticket
   */
  async createTicketsByTicketIdSuggestTasks(ticketId: string | number, options?: { timeout?: number }): Promise<CreateTicketsByTicketIdSuggestTasksResponse> {
    return this.request<CreateTicketsByTicketIdSuggestTasksResponse>('POST', this.buildPath(`/api/tickets/{ticketId}/suggest-tasks`, { ticketId }), { timeout: options?.timeout })
  }

  /**
   * Auto-generate tasks from overview
   */
  async createTicketsByTicketIdAutoGenerateTasks(ticketId: string | number, options?: { timeout?: number }): Promise<CreateTicketsByTicketIdAutoGenerateTasksResponse> {
    return this.request<CreateTicketsByTicketIdAutoGenerateTasksResponse>('POST', this.buildPath(`/api/tickets/{ticketId}/auto-generate-tasks`, { ticketId }), { timeout: options?.timeout })
  }

  /**
   * Get AI-suggested files for a ticket
   */
  async createTicketsByTicketIdSuggestFiles(ticketId: string | number, data: CreateTicketsByTicketIdSuggestFilesRequest, options?: { timeout?: number }): Promise<CreateTicketsByTicketIdSuggestFilesResponse> {
    return this.request<CreateTicketsByTicketIdSuggestFilesResponse>('POST', this.buildPath(`/api/tickets/{ticketId}/suggest-files`, { ticketId }), { body: data, timeout: options?.timeout })
  }

  /**
   * Mark a ticket as completed
   */
  async createTicketsByTicketIdComplete(ticketId: string | number, options?: { timeout?: number }): Promise<CreateTicketsByTicketIdCompleteResponse> {
    return this.request<CreateTicketsByTicketIdCompleteResponse>('POST', this.buildPath(`/api/tickets/{ticketId}/complete`, { ticketId }), { timeout: options?.timeout })
  }


  // Ticket Operations
  /**
   * Get Ticket by ID
   */
  async getTicketTicket(ticketId: string | number, options?: { timeout?: number }): Promise<GetTicketTicketResponse> {
    return this.request<GetTicketTicketResponse>('GET', this.buildPath(`/api/tickets/{ticketId}`, { ticketId }), { timeout: options?.timeout })
  }

  /**
   * Update Ticket
   */
  async updateTicketTicket(ticketId: string | number, data: UpdateTicketTicketRequest, options?: { timeout?: number }): Promise<UpdateTicketTicketResponse> {
    return this.request<UpdateTicketTicketResponse>('PUT', this.buildPath(`/api/tickets/{ticketId}`, { ticketId }), { body: data, timeout: options?.timeout })
  }

  /**
   * Delete Ticket
   */
  async deleteTicketTicket(ticketId: string | number, options?: { timeout?: number }): Promise<DeleteTicketTicketResponse> {
    return this.request<DeleteTicketTicketResponse>('DELETE', this.buildPath(`/api/tickets/{ticketId}`, { ticketId }), { timeout: options?.timeout })
  }


  // TicketTask Operations
  /**
   * List tickettasks
   */
  async getTickettasks(query?: { page?: any; limit?: any; sort?: any; order?: any }, options?: { timeout?: number }): Promise<GetTickettasksResponse> {
    return this.request<GetTickettasksResponse>('GET', `/api/tickettasks`, { params: query, timeout: options?.timeout })
  }

  /**
   * Create TicketTask
   */
  async createTickettask(data: CreateTickettaskRequest, options?: { timeout?: number }): Promise<CreateTickettaskResponse> {
    return this.request<CreateTickettaskResponse>('POST', `/api/tickettasks`, { body: data, timeout: options?.timeout })
  }

  /**
   * Get TicketTask by ID
   */
  async getTickettask(tickettaskId: string | number, options?: { timeout?: number }): Promise<GetTickettaskResponse> {
    return this.request<GetTickettaskResponse>('GET', this.buildPath(`/api/tickettasks/{tickettaskId}`, { tickettaskId }), { timeout: options?.timeout })
  }

  /**
   * Update TicketTask
   */
  async updateTickettask(tickettaskId: string | number, data: UpdateTickettaskRequest, options?: { timeout?: number }): Promise<UpdateTickettaskResponse> {
    return this.request<UpdateTickettaskResponse>('PUT', this.buildPath(`/api/tickettasks/{tickettaskId}`, { tickettaskId }), { body: data, timeout: options?.timeout })
  }

  /**
   * Delete TicketTask
   */
  async deleteTickettask(tickettaskId: string | number, options?: { timeout?: number }): Promise<DeleteTickettaskResponse> {
    return this.request<DeleteTickettaskResponse>('DELETE', this.buildPath(`/api/tickettasks/{tickettaskId}`, { tickettaskId }), { timeout: options?.timeout })
  }


  // Chats Operations
  /**
   * List Chats
   */
  async getChats(query?: { page?: any; limit?: any; sort?: any; order?: any }, options?: { timeout?: number }): Promise<GetChatsResponse> {
    return this.request<GetChatsResponse>('GET', `/api/chats`, { params: query, timeout: options?.timeout })
  }

  /**
   * Create Chat
   */
  async createChat(data: CreateChatRequest, options?: { timeout?: number }): Promise<CreateChatResponse> {
    return this.request<CreateChatResponse>('POST', `/api/chats`, { body: data, timeout: options?.timeout })
  }

  /**
   * Get messages for a specific chat
   */
  async listChatsByChatIdMessages(chatId: string | number, query?: { limit?: any; offset?: any }, options?: { timeout?: number }): Promise<ListChatsByChatIdMessagesResponse> {
    return this.request<ListChatsByChatIdMessagesResponse>('GET', this.buildPath(`/api/chats/{chatId}/messages`, { chatId }), { params: query, timeout: options?.timeout })
  }

  /**
   * Get Chat by ID
   */
  async getChat(id: string | number, options?: { timeout?: number }): Promise<GetChatResponse> {
    return this.request<GetChatResponse>('GET', this.buildPath(`/api/chats/{id}`, { id }), { timeout: options?.timeout })
  }

  /**
   * Update Chat
   */
  async updateChat(id: string | number, data: UpdateChatRequest, options?: { timeout?: number }): Promise<UpdateChatResponse> {
    return this.request<UpdateChatResponse>('PUT', this.buildPath(`/api/chats/{id}`, { id }), { body: data, timeout: options?.timeout })
  }

  /**
   * Delete Chat
   */
  async deleteChat(id: string | number, options?: { timeout?: number }): Promise<DeleteChatResponse> {
    return this.request<DeleteChatResponse>('DELETE', this.buildPath(`/api/chats/{id}`, { id }), { timeout: options?.timeout })
  }

  /**
   * Fork a chat to create a new branch
   */
  async createChatsByChatIdFork(chatId: string | number, data: CreateChatsByChatIdForkRequest, options?: { timeout?: number }): Promise<CreateChatsByChatIdForkResponse> {
    return this.request<CreateChatsByChatIdForkResponse>('POST', this.buildPath(`/api/chats/{chatId}/fork`, { chatId }), { body: data, timeout: options?.timeout })
  }

  /**
   * Fork a chat from a specific message point
   */
  async createChatsByChatIdMessagesByMessageIdFork(chatId: string | number, messageId: string | number, options?: { timeout?: number }): Promise<CreateChatsByChatIdMessagesByMessageIdForkResponse> {
    return this.request<CreateChatsByChatIdMessagesByMessageIdForkResponse>('POST', this.buildPath(`/api/chats/{chatId}/messages/{messageId}/fork`, { chatId, messageId }), { timeout: options?.timeout })
  }

  /**
   * Delete a message from a chat
   */
  async deleteChatsByChatIdMessagesByMessageId(chatId: string | number, messageId: string | number, options?: { timeout?: number }): Promise<DeleteChatsByChatIdMessagesByMessageIdResponse> {
    return this.request<DeleteChatsByChatIdMessagesByMessageIdResponse>('DELETE', this.buildPath(`/api/chats/{chatId}/messages/{messageId}`, { chatId, messageId }), { timeout: options?.timeout })
  }


  // Chat Operations
  /**
   * Get Chat by ID
   */
  async getChatChat(chatId: string | number, options?: { timeout?: number }): Promise<GetChatChatResponse> {
    return this.request<GetChatChatResponse>('GET', this.buildPath(`/api/chats/{chatId}`, { chatId }), { timeout: options?.timeout })
  }

  /**
   * Update Chat
   */
  async updateChatChat(chatId: string | number, data: UpdateChatChatRequest, options?: { timeout?: number }): Promise<UpdateChatChatResponse> {
    return this.request<UpdateChatChatResponse>('PUT', this.buildPath(`/api/chats/{chatId}`, { chatId }), { body: data, timeout: options?.timeout })
  }

  /**
   * Delete Chat
   */
  async deleteChatChat(chatId: string | number, options?: { timeout?: number }): Promise<DeleteChatChatResponse> {
    return this.request<DeleteChatChatResponse>('DELETE', this.buildPath(`/api/chats/{chatId}`, { chatId }), { timeout: options?.timeout })
  }

  /**
   * Add message
   */
  async createChatsByChatIdMessages(chatId: string | number, data: CreateChatsByChatIdMessagesRequest, options?: { timeout?: number }): Promise<CreateChatsByChatIdMessagesResponse> {
    return this.request<CreateChatsByChatIdMessagesResponse>('POST', this.buildPath(`/api/chats/{chatId}/messages`, { chatId }), { body: data, timeout: options?.timeout })
  }


  // ChatMessage Operations
  /**
   * List chatmessages
   */
  async getChatmessages(query?: { page?: any; limit?: any; sort?: any; order?: any }, options?: { timeout?: number }): Promise<GetChatmessagesResponse> {
    return this.request<GetChatmessagesResponse>('GET', `/api/chatmessages`, { params: query, timeout: options?.timeout })
  }

  /**
   * Create ChatMessage
   */
  async createChatmessage(data: CreateChatmessageRequest, options?: { timeout?: number }): Promise<CreateChatmessageResponse> {
    return this.request<CreateChatmessageResponse>('POST', `/api/chatmessages`, { body: data, timeout: options?.timeout })
  }

  /**
   * Get ChatMessage by ID
   */
  async getChatmessage(chatmessageId: string | number, options?: { timeout?: number }): Promise<GetChatmessageResponse> {
    return this.request<GetChatmessageResponse>('GET', this.buildPath(`/api/chatmessages/{chatmessageId}`, { chatmessageId }), { timeout: options?.timeout })
  }

  /**
   * Update ChatMessage
   */
  async updateChatmessage(chatmessageId: string | number, data: UpdateChatmessageRequest, options?: { timeout?: number }): Promise<UpdateChatmessageResponse> {
    return this.request<UpdateChatmessageResponse>('PUT', this.buildPath(`/api/chatmessages/{chatmessageId}`, { chatmessageId }), { body: data, timeout: options?.timeout })
  }

  /**
   * Delete ChatMessage
   */
  async deleteChatmessage(chatmessageId: string | number, options?: { timeout?: number }): Promise<DeleteChatmessageResponse> {
    return this.request<DeleteChatmessageResponse>('DELETE', this.buildPath(`/api/chatmessages/{chatmessageId}`, { chatmessageId }), { timeout: options?.timeout })
  }


  // Prompts Operations
  /**
   * List Prompts
   */
  async getPrompts(query?: { page?: any; limit?: any; sort?: any; order?: any }, options?: { timeout?: number }): Promise<GetPromptsResponse> {
    return this.request<GetPromptsResponse>('GET', `/api/prompts`, { params: query, timeout: options?.timeout })
  }

  /**
   * Create Prompt
   */
  async createPrompt(data: CreatePromptRequest, options?: { timeout?: number }): Promise<CreatePromptResponse> {
    return this.request<CreatePromptResponse>('POST', `/api/prompts`, { body: data, timeout: options?.timeout })
  }

  /**
   * Get Prompt by ID
   */
  async getPrompt(id: string | number, options?: { timeout?: number }): Promise<GetPromptResponse> {
    return this.request<GetPromptResponse>('GET', this.buildPath(`/api/prompts/{id}`, { id }), { timeout: options?.timeout })
  }

  /**
   * Update Prompt
   */
  async updatePrompt(id: string | number, data: UpdatePromptRequest, options?: { timeout?: number }): Promise<UpdatePromptResponse> {
    return this.request<UpdatePromptResponse>('PUT', this.buildPath(`/api/prompts/{id}`, { id }), { body: data, timeout: options?.timeout })
  }

  /**
   * Update Prompt (PATCH alias)
   */
  async updatePromptPrompts(id: string | number, data: UpdatePromptPromptsRequest, options?: { timeout?: number }): Promise<UpdatePromptPromptsResponse> {
    return this.request<UpdatePromptPromptsResponse>('PATCH', this.buildPath(`/api/prompts/{id}`, { id }), { body: data, timeout: options?.timeout })
  }

  /**
   * Delete Prompt
   */
  async deletePrompt(id: string | number, options?: { timeout?: number }): Promise<DeletePromptResponse> {
    return this.request<DeletePromptResponse>('DELETE', this.buildPath(`/api/prompts/{id}`, { id }), { timeout: options?.timeout })
  }

  /**
   * Export a single prompt as markdown
   */
  async listPromptsByPromptIdExport(promptId: string | number, options?: { timeout?: number }): Promise<ListPromptsByPromptIdExportResponse> {
    return this.request<ListPromptsByPromptIdExportResponse>('GET', this.buildPath(`/api/prompts/{promptId}/export`, { promptId }), { timeout: options?.timeout })
  }

  /**
   * Export multiple prompts as markdown
   */
  async createPromptsExportBatch(data: CreatePromptsExportBatchRequest, options?: { timeout?: number }): Promise<CreatePromptsExportBatchResponse> {
    return this.request<CreatePromptsExportBatchResponse>('POST', `/api/prompts/export-batch`, { body: data, timeout: options?.timeout })
  }

  /**
   * Validate markdown content for prompt import
   */
  async createPromptsValidateMarkdown(data: CreatePromptsValidateMarkdownRequest, options?: { timeout?: number }): Promise<CreatePromptsValidateMarkdownResponse> {
    return this.request<CreatePromptsValidateMarkdownResponse>('POST', `/api/prompts/validate-markdown`, { body: data, timeout: options?.timeout })
  }


  // Prompt Operations
  /**
   * Get Prompt by ID
   */
  async getPromptPrompt(promptId: string | number, options?: { timeout?: number }): Promise<GetPromptPromptResponse> {
    return this.request<GetPromptPromptResponse>('GET', this.buildPath(`/api/prompts/{promptId}`, { promptId }), { timeout: options?.timeout })
  }

  /**
   * Update Prompt
   */
  async updatePromptPrompt(promptId: string | number, data: UpdatePromptPromptRequest, options?: { timeout?: number }): Promise<UpdatePromptPromptResponse> {
    return this.request<UpdatePromptPromptResponse>('PUT', this.buildPath(`/api/prompts/{promptId}`, { promptId }), { body: data, timeout: options?.timeout })
  }

  /**
   * Delete Prompt
   */
  async deletePromptPrompt(promptId: string | number, options?: { timeout?: number }): Promise<DeletePromptPromptResponse> {
    return this.request<DeletePromptPromptResponse>('DELETE', this.buildPath(`/api/prompts/{promptId}`, { promptId }), { timeout: options?.timeout })
  }


  // ProviderKey Operations
  /**
   * List providerkeies
   */
  async getProviderkeies(query?: { page?: any; limit?: any; sort?: any; order?: any }, options?: { timeout?: number }): Promise<GetProviderkeiesResponse> {
    return this.request<GetProviderkeiesResponse>('GET', `/api/providerkeies`, { params: query, timeout: options?.timeout })
  }

  /**
   * Create ProviderKey
   */
  async createProviderkeie(data: CreateProviderkeieRequest, options?: { timeout?: number }): Promise<CreateProviderkeieResponse> {
    return this.request<CreateProviderkeieResponse>('POST', `/api/providerkeies`, { body: data, timeout: options?.timeout })
  }

  /**
   * Get ProviderKey by ID
   */
  async getProviderkeie(providerkeyId: string | number, options?: { timeout?: number }): Promise<GetProviderkeieResponse> {
    return this.request<GetProviderkeieResponse>('GET', this.buildPath(`/api/providerkeies/{providerkeyId}`, { providerkeyId }), { timeout: options?.timeout })
  }

  /**
   * Update ProviderKey
   */
  async updateProviderkeie(providerkeyId: string | number, data: UpdateProviderkeieRequest, options?: { timeout?: number }): Promise<UpdateProviderkeieResponse> {
    return this.request<UpdateProviderkeieResponse>('PUT', this.buildPath(`/api/providerkeies/{providerkeyId}`, { providerkeyId }), { body: data, timeout: options?.timeout })
  }

  /**
   * Delete ProviderKey
   */
  async deleteProviderkeie(providerkeyId: string | number, options?: { timeout?: number }): Promise<DeleteProviderkeieResponse> {
    return this.request<DeleteProviderkeieResponse>('DELETE', this.buildPath(`/api/providerkeies/{providerkeyId}`, { providerkeyId }), { timeout: options?.timeout })
  }


  // File Operations
  /**
   * List files
   */
  async getFiles(query?: { page?: any; limit?: any; sort?: any; order?: any }, options?: { timeout?: number }): Promise<GetFilesResponse> {
    return this.request<GetFilesResponse>('GET', `/api/files`, { params: query, timeout: options?.timeout })
  }

  /**
   * Create File
   */
  async createFile(data: CreateFileRequest, options?: { timeout?: number }): Promise<CreateFileResponse> {
    return this.request<CreateFileResponse>('POST', `/api/files`, { body: data, timeout: options?.timeout })
  }

  /**
   * Get File by ID
   */
  async getFile(fileId: string | number, options?: { timeout?: number }): Promise<GetFileResponse> {
    return this.request<GetFileResponse>('GET', this.buildPath(`/api/files/{fileId}`, { fileId }), { timeout: options?.timeout })
  }

  /**
   * Update File
   */
  async updateFile(fileId: string | number, data: UpdateFileRequest, options?: { timeout?: number }): Promise<UpdateFileResponse> {
    return this.request<UpdateFileResponse>('PUT', this.buildPath(`/api/files/{fileId}`, { fileId }), { body: data, timeout: options?.timeout })
  }

  /**
   * Delete File
   */
  async deleteFile(fileId: string | number, options?: { timeout?: number }): Promise<DeleteFileResponse> {
    return this.request<DeleteFileResponse>('DELETE', this.buildPath(`/api/files/{fileId}`, { fileId }), { timeout: options?.timeout })
  }


  // SelectedFile Operations
  /**
   * List selectedfiles
   */
  async getSelectedfiles(query?: { page?: any; limit?: any; sort?: any; order?: any }, options?: { timeout?: number }): Promise<GetSelectedfilesResponse> {
    return this.request<GetSelectedfilesResponse>('GET', `/api/selectedfiles`, { params: query, timeout: options?.timeout })
  }

  /**
   * Create SelectedFile
   */
  async createSelectedfile(data: CreateSelectedfileRequest, options?: { timeout?: number }): Promise<CreateSelectedfileResponse> {
    return this.request<CreateSelectedfileResponse>('POST', `/api/selectedfiles`, { body: data, timeout: options?.timeout })
  }

  /**
   * Get SelectedFile by ID
   */
  async getSelectedfile(selectedfileId: string | number, options?: { timeout?: number }): Promise<GetSelectedfileResponse> {
    return this.request<GetSelectedfileResponse>('GET', this.buildPath(`/api/selectedfiles/{selectedfileId}`, { selectedfileId }), { timeout: options?.timeout })
  }

  /**
   * Update SelectedFile
   */
  async updateSelectedfile(selectedfileId: string | number, data: UpdateSelectedfileRequest, options?: { timeout?: number }): Promise<UpdateSelectedfileResponse> {
    return this.request<UpdateSelectedfileResponse>('PUT', this.buildPath(`/api/selectedfiles/{selectedfileId}`, { selectedfileId }), { body: data, timeout: options?.timeout })
  }

  /**
   * Delete SelectedFile
   */
  async deleteSelectedfile(selectedfileId: string | number, options?: { timeout?: number }): Promise<DeleteSelectedfileResponse> {
    return this.request<DeleteSelectedfileResponse>('DELETE', this.buildPath(`/api/selectedfiles/{selectedfileId}`, { selectedfileId }), { timeout: options?.timeout })
  }


  // ActiveTab Operations
  /**
   * List activetabs
   */
  async getActivetabs(query?: { page?: any; limit?: any; sort?: any; order?: any }, options?: { timeout?: number }): Promise<GetActivetabsResponse> {
    return this.request<GetActivetabsResponse>('GET', `/api/activetabs`, { params: query, timeout: options?.timeout })
  }

  /**
   * Create ActiveTab
   */
  async createActivetab(data: CreateActivetabRequest, options?: { timeout?: number }): Promise<CreateActivetabResponse> {
    return this.request<CreateActivetabResponse>('POST', `/api/activetabs`, { body: data, timeout: options?.timeout })
  }

  /**
   * Get ActiveTab by ID
   */
  async getActivetab(activetabId: string | number, options?: { timeout?: number }): Promise<GetActivetabResponse> {
    return this.request<GetActivetabResponse>('GET', this.buildPath(`/api/activetabs/{activetabId}`, { activetabId }), { timeout: options?.timeout })
  }

  /**
   * Update ActiveTab
   */
  async updateActivetab(activetabId: string | number, data: UpdateActivetabRequest, options?: { timeout?: number }): Promise<UpdateActivetabResponse> {
    return this.request<UpdateActivetabResponse>('PUT', this.buildPath(`/api/activetabs/{activetabId}`, { activetabId }), { body: data, timeout: options?.timeout })
  }

  /**
   * Delete ActiveTab
   */
  async deleteActivetab(activetabId: string | number, options?: { timeout?: number }): Promise<DeleteActivetabResponse> {
    return this.request<DeleteActivetabResponse>('DELETE', this.buildPath(`/api/activetabs/{activetabId}`, { activetabId }), { timeout: options?.timeout })
  }


  // Providers Operations
  /**
   * List Provider Keys
   */
  async getProviderKeys(query?: { page?: any; limit?: any; sort?: any; order?: any }, options?: { timeout?: number }): Promise<GetProviderKeysResponse> {
    return this.request<GetProviderKeysResponse>('GET', `/api/provider-keys`, { params: query, timeout: options?.timeout })
  }

  /**
   * Create Provider Key
   */
  async createProviderKey(data: CreateProviderKeyRequest, options?: { timeout?: number }): Promise<CreateProviderKeyResponse> {
    return this.request<CreateProviderKeyResponse>('POST', `/api/provider-keys`, { body: data, timeout: options?.timeout })
  }

  /**
   * Get Provider Key by ID
   */
  async getProviderKey(id: string | number, options?: { timeout?: number }): Promise<GetProviderKeyResponse> {
    return this.request<GetProviderKeyResponse>('GET', this.buildPath(`/api/provider-keys/{id}`, { id }), { timeout: options?.timeout })
  }

  /**
   * Update Provider Key
   */
  async updateProviderKey(id: string | number, data: UpdateProviderKeyRequest, options?: { timeout?: number }): Promise<UpdateProviderKeyResponse> {
    return this.request<UpdateProviderKeyResponse>('PUT', this.buildPath(`/api/provider-keys/{id}`, { id }), { body: data, timeout: options?.timeout })
  }

  /**
   * Delete Provider Key
   */
  async deleteProviderKey(id: string | number, options?: { timeout?: number }): Promise<DeleteProviderKeyResponse> {
    return this.request<DeleteProviderKeyResponse>('DELETE', this.buildPath(`/api/provider-keys/{id}`, { id }), { timeout: options?.timeout })
  }

  /**
   * Test provider key connection
   */
  async createProviderKeysByProviderKeyIdTest(providerKeyId: string | number, data: CreateProviderKeysByProviderKeyIdTestRequest, options?: { timeout?: number }): Promise<CreateProviderKeysByProviderKeyIdTestResponse> {
    return this.request<CreateProviderKeysByProviderKeyIdTestResponse>('POST', this.buildPath(`/api/provider-keys/{providerKeyId}/test`, { providerKeyId }), { body: data, timeout: options?.timeout })
  }

  /**
   * Get available provider types
   */
  async listProviderKeysTypes(options?: { timeout?: number }): Promise<ListProviderKeysTypesResponse> {
    return this.request<ListProviderKeysTypesResponse>('GET', `/api/provider-keys/types`, { timeout: options?.timeout })
  }


  // Provider Keys Operations
  /**
   * List all configured provider keys (excluding secrets)
   */
  async getKeys(options?: { timeout?: number }): Promise<GetKeysResponse> {
    return this.request<GetKeysResponse>('GET', `/api/keys`, { timeout: options?.timeout })
  }

  /**
   * Add a new API key for an AI provider
   */
  async createKey(data: CreateKeyRequest, options?: { timeout?: number }): Promise<CreateKeyResponse> {
    return this.request<CreateKeyResponse>('POST', `/api/keys`, { body: data, timeout: options?.timeout })
  }

  /**
   * Get a specific provider key by ID (including secret)
   */
  async getKey(id: string | number, options?: { timeout?: number }): Promise<GetKeyResponse> {
    return this.request<GetKeyResponse>('GET', this.buildPath(`/api/keys/{id}`, { id }), { timeout: options?.timeout })
  }

  /**
   * Update a provider key's details
   */
  async updateKey(id: string | number, data: UpdateKeyRequest, options?: { timeout?: number }): Promise<UpdateKeyResponse> {
    return this.request<UpdateKeyResponse>('PATCH', this.buildPath(`/api/keys/{id}`, { id }), { body: data, timeout: options?.timeout })
  }

  /**
   * Delete a provider key
   */
  async deleteKey(id: string | number, options?: { timeout?: number }): Promise<DeleteKeyResponse> {
    return this.request<DeleteKeyResponse>('DELETE', this.buildPath(`/api/keys/{id}`, { id }), { timeout: options?.timeout })
  }

  /**
   * Validate a custom OpenAI-compatible provider
   */
  async createKeysValidateCustom(data: CreateKeysValidateCustomRequest, options?: { timeout?: number }): Promise<CreateKeysValidateCustomResponse> {
    return this.request<CreateKeysValidateCustomResponse>('POST', `/api/keys/validate-custom`, { body: data, timeout: options?.timeout })
  }


  // Provider Testing Operations
  /**
   * Test a single provider connection
   */
  async createProvidersTest(data: CreateProvidersTestRequest, options?: { timeout?: number }): Promise<CreateProvidersTestResponse> {
    return this.request<CreateProvidersTestResponse>('POST', `/api/providers/test`, { body: data, timeout: options?.timeout })
  }

  /**
   * Test multiple providers at once
   */
  async createProvidersBatchTest(data: CreateProvidersBatchTestRequest, options?: { timeout?: number }): Promise<CreateProvidersBatchTestResponse> {
    return this.request<CreateProvidersBatchTestResponse>('POST', `/api/providers/batch-test`, { body: data, timeout: options?.timeout })
  }

  /**
   * Get health status of all configured providers
   */
  async listProvidersHealth(query?: { refresh?: any }, options?: { timeout?: number }): Promise<ListProvidersHealthResponse> {
    return this.request<ListProvidersHealthResponse>('GET', `/api/providers/health`, { params: query, timeout: options?.timeout })
  }


  // Provider Settings Operations
  /**
   * Update provider settings (URLs for local providers)
   */
  async updateProvidersSettings(data: UpdateProvidersSettingsRequest, options?: { timeout?: number }): Promise<UpdateProvidersSettingsResponse> {
    return this.request<UpdateProvidersSettingsResponse>('PUT', `/api/providers/settings`, { body: data, timeout: options?.timeout })
  }


  // Active Tab Operations
  /**
   * Get the currently active tab
   */
  async getActiveTab(query?: { projectId?: any; clientId?: any }, options?: { timeout?: number }): Promise<GetActiveTabResponse> {
    return this.request<GetActiveTabResponse>('GET', `/api/active-tab`, { params: query, timeout: options?.timeout })
  }

  /**
   * Set the active tab
   */
  async createActiveTa(data: CreateActiveTaRequest, options?: { timeout?: number }): Promise<CreateActiveTaResponse> {
    return this.request<CreateActiveTaResponse>('POST', `/api/active-tab`, { body: data, timeout: options?.timeout })
  }

  /**
   * Clear the active tab
   */
  async deleteActiveTa(query?: { projectId?: any; clientId?: any }, options?: { timeout?: number }): Promise<DeleteActiveTaResponse> {
    return this.request<DeleteActiveTaResponse>('DELETE', `/api/active-tab`, { params: query, timeout: options?.timeout })
  }


  // MCP Global Operations
  /**
   * Get global MCP configuration
   */
  async listMcpGlobalConfig(options?: { timeout?: number }): Promise<ListMcpGlobalConfigResponse> {
    return this.request<ListMcpGlobalConfigResponse>('GET', `/api/mcp/global/config`, { timeout: options?.timeout })
  }

  /**
   * Update global MCP configuration
   */
  async createMcpGlobalConfig(data: CreateMcpGlobalConfigRequest, options?: { timeout?: number }): Promise<CreateMcpGlobalConfigResponse> {
    return this.request<CreateMcpGlobalConfigResponse>('POST', `/api/mcp/global/config`, { body: data, timeout: options?.timeout })
  }

  /**
   * Get all global MCP installations
   */
  async listMcpGlobalInstallations(options?: { timeout?: number }): Promise<ListMcpGlobalInstallationsResponse> {
    return this.request<ListMcpGlobalInstallationsResponse>('GET', `/api/mcp/global/installations`, { timeout: options?.timeout })
  }

  /**
   * Install Promptliano MCP globally for a tool
   */
  async createMcpGlobalInstall(data: CreateMcpGlobalInstallRequest, options?: { timeout?: number }): Promise<CreateMcpGlobalInstallResponse> {
    return this.request<CreateMcpGlobalInstallResponse>('POST', `/api/mcp/global/install`, { body: data, timeout: options?.timeout })
  }

  /**
   * Uninstall global Promptliano MCP for a tool
   */
  async createMcpGlobalUninstall(data: CreateMcpGlobalUninstallRequest, options?: { timeout?: number }): Promise<CreateMcpGlobalUninstallResponse> {
    return this.request<CreateMcpGlobalUninstallResponse>('POST', `/api/mcp/global/uninstall`, { body: data, timeout: options?.timeout })
  }

  /**
   * Get global MCP installation status
   */
  async listMcpGlobalStatus(options?: { timeout?: number }): Promise<ListMcpGlobalStatusResponse> {
    return this.request<ListMcpGlobalStatusResponse>('GET', `/api/mcp/global/status`, { timeout: options?.timeout })
  }


  // MCP Project Operations
  /**
   * Get project MCP configuration locations
   */
  async getProjectsByIdMcpConfigLocations(id: string | number, options?: { timeout?: number }): Promise<GetProjectsByIdMcpConfigLocationsResponse> {
    return this.request<GetProjectsByIdMcpConfigLocationsResponse>('GET', this.buildPath(`/api/projects/{id}/mcp/config/locations`, { id }), { timeout: options?.timeout })
  }

  /**
   * Get merged project MCP configuration
   */
  async getProjectsByIdMcpConfigMerged(id: string | number, options?: { timeout?: number }): Promise<GetProjectsByIdMcpConfigMergedResponse> {
    return this.request<GetProjectsByIdMcpConfigMergedResponse>('GET', this.buildPath(`/api/projects/{id}/mcp/config/merged`, { id }), { timeout: options?.timeout })
  }

  /**
   * Get expanded project MCP configuration (variables resolved)
   */
  async getProjectsByIdMcpConfigExpanded(id: string | number, options?: { timeout?: number }): Promise<GetProjectsByIdMcpConfigExpandedResponse> {
    return this.request<GetProjectsByIdMcpConfigExpandedResponse>('GET', this.buildPath(`/api/projects/{id}/mcp/config/expanded`, { id }), { timeout: options?.timeout })
  }

  /**
   * Get project-specific MCP configuration
   */
  async getProjectsByIdMcpConfig(id: string | number, options?: { timeout?: number }): Promise<GetProjectsByIdMcpConfigResponse> {
    return this.request<GetProjectsByIdMcpConfigResponse>('GET', this.buildPath(`/api/projects/{id}/mcp/config`, { id }), { timeout: options?.timeout })
  }

  /**
   * Update project-specific MCP configuration
   */
  async updateProjectsByIdMcpConfig(id: string | number, data: UpdateProjectsByIdMcpConfigRequest, options?: { timeout?: number }): Promise<UpdateProjectsByIdMcpConfigResponse> {
    return this.request<UpdateProjectsByIdMcpConfigResponse>('PUT', this.buildPath(`/api/projects/{id}/mcp/config`, { id }), { body: data, timeout: options?.timeout })
  }

  /**
   * Delete project-specific MCP configuration
   */
  async deleteProjectsByIdMcpConfig(id: string | number, options?: { timeout?: number }): Promise<DeleteProjectsByIdMcpConfigResponse> {
    return this.request<DeleteProjectsByIdMcpConfigResponse>('DELETE', this.buildPath(`/api/projects/{id}/mcp/config`, { id }), { timeout: options?.timeout })
  }

  /**
   * Save project MCP configuration to a specific location
   */
  async createProjectsByIdMcpConfigSaveToLocation(id: string | number, data: CreateProjectsByIdMcpConfigSaveToLocationRequest, options?: { timeout?: number }): Promise<CreateProjectsByIdMcpConfigSaveToLocationResponse> {
    return this.request<CreateProjectsByIdMcpConfigSaveToLocationResponse>('POST', this.buildPath(`/api/projects/{id}/mcp/config/save-to-location`, { id }), { body: data, timeout: options?.timeout })
  }

  /**
   * Get default project MCP configuration for a given location
   */
  async getProjectsByIdMcpConfigDefaultForLocation(id: string | number, query?: { location?: any }, options?: { timeout?: number }): Promise<GetProjectsByIdMcpConfigDefaultForLocationResponse> {
    return this.request<GetProjectsByIdMcpConfigDefaultForLocationResponse>('GET', this.buildPath(`/api/projects/{id}/mcp/config/default-for-location`, { id }), { params: query, timeout: options?.timeout })
  }


  // MCP Installation Operations
  /**
   * POST /api/projects/{id}/mcp/config
   */
  async createProjectsByIdMcpConfig(id: string | number, data: CreateProjectsByIdMcpConfigRequest, options?: { timeout?: number }): Promise<CreateProjectsByIdMcpConfigResponse> {
    return this.request<CreateProjectsByIdMcpConfigResponse>('POST', this.buildPath(`/api/projects/{id}/mcp/config`, { id }), { body: data, timeout: options?.timeout })
  }

  /**
   * GET /api/mcp/installation/detect
   */
  async listMcpInstallationDetect(options?: { timeout?: number }): Promise<ListMcpInstallationDetectResponse> {
    return this.request<ListMcpInstallationDetectResponse>('GET', `/api/mcp/installation/detect`, { timeout: options?.timeout })
  }

  /**
   * GET /api/projects/{id}/mcp/installation/status
   */
  async getProjectsByIdMcpInstallationStatus(id: string | number, options?: { timeout?: number }): Promise<GetProjectsByIdMcpInstallationStatusResponse> {
    return this.request<GetProjectsByIdMcpInstallationStatusResponse>('GET', this.buildPath(`/api/projects/{id}/mcp/installation/status`, { id }), { timeout: options?.timeout })
  }

  /**
   * POST /api/projects/{id}/mcp/installation/install
   */
  async createProjectsByIdMcpInstallationInstall(id: string | number, data: CreateProjectsByIdMcpInstallationInstallRequest, options?: { timeout?: number }): Promise<CreateProjectsByIdMcpInstallationInstallResponse> {
    return this.request<CreateProjectsByIdMcpInstallationInstallResponse>('POST', this.buildPath(`/api/projects/{id}/mcp/installation/install`, { id }), { body: data, timeout: options?.timeout })
  }

  /**
   * POST /api/projects/{id}/mcp/installation/uninstall
   */
  async createProjectsByIdMcpInstallationUninstall(id: string | number, data: CreateProjectsByIdMcpInstallationUninstallRequest, options?: { timeout?: number }): Promise<CreateProjectsByIdMcpInstallationUninstallResponse> {
    return this.request<CreateProjectsByIdMcpInstallationUninstallResponse>('POST', this.buildPath(`/api/projects/{id}/mcp/installation/uninstall`, { id }), { body: data, timeout: options?.timeout })
  }

  /**
   * GET /api/mcp/status
   */
  async listMcpStatus(options?: { timeout?: number }): Promise<ListMcpStatusResponse> {
    return this.request<ListMcpStatusResponse>('GET', `/api/mcp/status`, { timeout: options?.timeout })
  }

  /**
   * POST /api/projects/{id}/mcp/installation/batch-install
   */
  async createProjectsByIdMcpInstallationBatchInstall(id: string | number, data: CreateProjectsByIdMcpInstallationBatchInstallRequest, options?: { timeout?: number }): Promise<CreateProjectsByIdMcpInstallationBatchInstallResponse> {
    return this.request<CreateProjectsByIdMcpInstallationBatchInstallResponse>('POST', this.buildPath(`/api/projects/{id}/mcp/installation/batch-install`, { id }), { body: data, timeout: options?.timeout })
  }

  /**
   * POST /api/projects/{id}/mcp/install-project-config
   */
  async createProjectsByIdMcpInstallProjectConfig(id: string | number, data: CreateProjectsByIdMcpInstallProjectConfigRequest, options?: { timeout?: number }): Promise<CreateProjectsByIdMcpInstallProjectConfigResponse> {
    return this.request<CreateProjectsByIdMcpInstallProjectConfigResponse>('POST', this.buildPath(`/api/projects/{id}/mcp/install-project-config`, { id }), { body: data, timeout: options?.timeout })
  }


  // Flow Operations
  /**
   * Get complete flow data for a project
   */
  async getProjectsByIdFlow(id: string | number, options?: { timeout?: number }): Promise<GetProjectsByIdFlowResponse> {
    return this.request<GetProjectsByIdFlowResponse>('GET', this.buildPath(`/api/projects/{id}/flow`, { id }), { timeout: options?.timeout })
  }

  /**
   * Get all flow items as a flat list
   */
  async getProjectsByIdFlowItems(id: string | number, options?: { timeout?: number }): Promise<GetProjectsByIdFlowItemsResponse> {
    return this.request<GetProjectsByIdFlowItemsResponse>('GET', this.buildPath(`/api/projects/{id}/flow/items`, { id }), { timeout: options?.timeout })
  }

  /**
   * Get all unqueued tickets and tasks
   */
  async getProjectsByIdFlowUnqueued(id: string | number, options?: { timeout?: number }): Promise<GetProjectsByIdFlowUnqueuedResponse> {
    return this.request<GetProjectsByIdFlowUnqueuedResponse>('GET', this.buildPath(`/api/projects/{id}/flow/unqueued`, { id }), { timeout: options?.timeout })
  }

  /**
   * Create a queue (Flow)
   */
  async createFlowQueues(data: CreateFlowQueuesRequest, options?: { timeout?: number }): Promise<CreateFlowQueuesResponse> {
    return this.request<CreateFlowQueuesResponse>('POST', `/api/flow/queues`, { body: data, timeout: options?.timeout })
  }

  /**
   * List queues for a project (Flow)
   */
  async getProjectsByIdFlowQueues(id: string | number, options?: { timeout?: number }): Promise<GetProjectsByIdFlowQueuesResponse> {
    return this.request<GetProjectsByIdFlowQueuesResponse>('GET', this.buildPath(`/api/projects/{id}/flow/queues`, { id }), { timeout: options?.timeout })
  }

  /**
   * Get queues with stats (Flow)
   */
  async getProjectsByIdFlowQueuesWithStats(id: string | number, options?: { timeout?: number }): Promise<GetProjectsByIdFlowQueuesWithStatsResponse> {
    return this.request<GetProjectsByIdFlowQueuesWithStatsResponse>('GET', this.buildPath(`/api/projects/{id}/flow/queues-with-stats`, { id }), { timeout: options?.timeout })
  }

  /**
   * Get items in a queue (Flow)
   */
  async listFlowQueuesByQueueIdItems(queueId: string | number, query?: { status?: any }, options?: { timeout?: number }): Promise<ListFlowQueuesByQueueIdItemsResponse> {
    return this.request<ListFlowQueuesByQueueIdItemsResponse>('GET', this.buildPath(`/api/flow/queues/{queueId}/items`, { queueId }), { params: query, timeout: options?.timeout })
  }

  /**
   * Get queue statistics (Flow)
   */
  async listFlowQueuesByQueueIdStats(queueId: string | number, options?: { timeout?: number }): Promise<ListFlowQueuesByQueueIdStatsResponse> {
    return this.request<ListFlowQueuesByQueueIdStatsResponse>('GET', this.buildPath(`/api/flow/queues/{queueId}/stats`, { queueId }), { timeout: options?.timeout })
  }

  /**
   * Update queue (Flow)
   */
  async updateFlowQueuesByQueueId(queueId: string | number, data: UpdateFlowQueuesByQueueIdRequest, options?: { timeout?: number }): Promise<UpdateFlowQueuesByQueueIdResponse> {
    return this.request<UpdateFlowQueuesByQueueIdResponse>('PATCH', this.buildPath(`/api/flow/queues/{queueId}`, { queueId }), { body: data, timeout: options?.timeout })
  }

  /**
   * Delete queue (Flow)
   */
  async deleteFlowQueuesByQueueId(queueId: string | number, options?: { timeout?: number }): Promise<DeleteFlowQueuesByQueueIdResponse> {
    return this.request<DeleteFlowQueuesByQueueIdResponse>('DELETE', this.buildPath(`/api/flow/queues/{queueId}`, { queueId }), { timeout: options?.timeout })
  }

  /**
   * Enqueue a ticket to a queue
   */
  async createFlowTicketsByTicketIdEnqueue(ticketId: string | number, data: CreateFlowTicketsByTicketIdEnqueueRequest, options?: { timeout?: number }): Promise<CreateFlowTicketsByTicketIdEnqueueResponse> {
    return this.request<CreateFlowTicketsByTicketIdEnqueueResponse>('POST', this.buildPath(`/api/flow/tickets/{ticketId}/enqueue`, { ticketId }), { body: data, timeout: options?.timeout })
  }

  /**
   * Enqueue a task to a queue
   */
  async createFlowTasksByTaskIdEnqueue(taskId: string | number, data: CreateFlowTasksByTaskIdEnqueueRequest, options?: { timeout?: number }): Promise<CreateFlowTasksByTaskIdEnqueueResponse> {
    return this.request<CreateFlowTasksByTaskIdEnqueueResponse>('POST', this.buildPath(`/api/flow/tasks/{taskId}/enqueue`, { taskId }), { body: data, timeout: options?.timeout })
  }

  /**
   * Remove a ticket from its queue
   */
  async createFlowTicketsByTicketIdDequeue(ticketId: string | number, query?: { includeTasks?: any }, options?: { timeout?: number }): Promise<CreateFlowTicketsByTicketIdDequeueResponse> {
    return this.request<CreateFlowTicketsByTicketIdDequeueResponse>('POST', this.buildPath(`/api/flow/tickets/{ticketId}/dequeue`, { ticketId }), { params: query, timeout: options?.timeout })
  }

  /**
   * Remove a task from its queue
   */
  async createFlowTasksByTaskIdDequeue(taskId: string | number, options?: { timeout?: number }): Promise<CreateFlowTasksByTaskIdDequeueResponse> {
    return this.request<CreateFlowTasksByTaskIdDequeueResponse>('POST', this.buildPath(`/api/flow/tasks/{taskId}/dequeue`, { taskId }), { timeout: options?.timeout })
  }

  /**
   * Move an item between queues or to unqueued
   */
  async createFlowMove(data: CreateFlowMoveRequest, options?: { timeout?: number }): Promise<CreateFlowMoveResponse> {
    return this.request<CreateFlowMoveResponse>('POST', `/api/flow/move`, { body: data, timeout: options?.timeout })
  }

  /**
   * Persist new order for items in a queue
   */
  async createFlowReorder(data: CreateFlowReorderRequest, options?: { timeout?: number }): Promise<CreateFlowReorderResponse> {
    return this.request<CreateFlowReorderResponse>('POST', `/api/flow/reorder`, { body: data, timeout: options?.timeout })
  }

  /**
   * Mark an item as being processed
   */
  async createFlowProcessStart(data: CreateFlowProcessStartRequest, options?: { timeout?: number }): Promise<CreateFlowProcessStartResponse> {
    return this.request<CreateFlowProcessStartResponse>('POST', `/api/flow/process/start`, { body: data, timeout: options?.timeout })
  }

  /**
   * Mark an item as completed
   */
  async createFlowProcessComplete(data: CreateFlowProcessCompleteRequest, options?: { timeout?: number }): Promise<CreateFlowProcessCompleteResponse> {
    return this.request<CreateFlowProcessCompleteResponse>('POST', `/api/flow/process/complete`, { body: data, timeout: options?.timeout })
  }

  /**
   * Mark an item as failed
   */
  async createFlowProcessFail(data: CreateFlowProcessFailRequest, options?: { timeout?: number }): Promise<CreateFlowProcessFailResponse> {
    return this.request<CreateFlowProcessFailResponse>('POST', `/api/flow/process/fail`, { body: data, timeout: options?.timeout })
  }

  /**
   * Move multiple items to a queue or unqueued
   */
  async createFlowBulkMove(data: CreateFlowBulkMoveRequest, options?: { timeout?: number }): Promise<CreateFlowBulkMoveResponse> {
    return this.request<CreateFlowBulkMoveResponse>('POST', `/api/flow/bulk-move`, { body: data, timeout: options?.timeout })
  }


  // AI Operations
  /**
   * Chat completion (Vercel AI SDK compatible, streaming)
   */
  async createAiChat(data: CreateAiChatRequest, options?: { timeout?: number }): Promise<CreateAiChatResponse> {
    return this.request<CreateAiChatResponse>('POST', `/api/ai/chat`, { body: data, timeout: options?.timeout })
  }

  /**
   * Get all available providers including custom ones
   */
  async getProviders(options?: { timeout?: number }): Promise<GetProvidersResponse> {
    return this.request<GetProvidersResponse>('GET', `/api/providers`, { timeout: options?.timeout })
  }

  /**
   * List available AI models for a provider
   */
  async getModels(query?: { provider?: any; includeDisabled?: any }, options?: { timeout?: number }): Promise<GetModelsResponse> {
    return this.request<GetModelsResponse>('GET', `/api/models`, { params: query, timeout: options?.timeout })
  }

  /**
   * Debug provider key resolution (no secrets)
   */
  async listProviders_debugConfig(options?: { timeout?: number }): Promise<ListProviders_debugConfigResponse> {
    return this.request<ListProviders_debugConfigResponse>('GET', `/api/providers/_debug-config`, { timeout: options?.timeout })
  }

  /**
   * Generate text (one-off, non-streaming)
   */
  async createAiGenerateText(data: CreateAiGenerateTextRequest, options?: { timeout?: number }): Promise<CreateAiGenerateTextResponse> {
    return this.request<CreateAiGenerateTextResponse>('POST', `/api/ai/generate/text`, { body: data, timeout: options?.timeout })
  }

  /**
   * Update provider settings
   */
  async createProviderSetting(data: CreateProviderSettingRequest, options?: { timeout?: number }): Promise<CreateProviderSettingResponse> {
    return this.request<CreateProviderSettingResponse>('POST', `/api/provider-settings`, { body: data, timeout: options?.timeout })
  }


  // GenAI Operations
  /**
   * Generate text using a specified model and prompt
   */
  async createGenAiStream(data: CreateGenAiStreamRequest, options?: { timeout?: number }): Promise<CreateGenAiStreamResponse> {
    return this.request<CreateGenAiStreamResponse>('POST', `/api/gen-ai/stream`, { body: data, timeout: options?.timeout })
  }

  /**
   * Generate text using a specified model and prompt
   */
  async createGenAiText(data: CreateGenAiTextRequest, options?: { timeout?: number }): Promise<CreateGenAiTextResponse> {
    return this.request<CreateGenAiTextResponse>('POST', `/api/gen-ai/text`, { body: data, timeout: options?.timeout })
  }

  /**
   * Generate structured data based on a predefined schema key and user input
   */
  async createGenAiStructured(data: CreateGenAiStructuredRequest, options?: { timeout?: number }): Promise<CreateGenAiStructuredResponse> {
    return this.request<CreateGenAiStructuredResponse>('POST', `/api/gen-ai/structured`, { body: data, timeout: options?.timeout })
  }


  // System Operations
  /**
   * Browse directories on the file system
   */
  async createBrowseDirector(data: CreateBrowseDirectorRequest, options?: { timeout?: number }): Promise<CreateBrowseDirectorResponse> {
    return this.request<CreateBrowseDirectorResponse>('POST', `/api/browse-directory`, { body: data, timeout: options?.timeout })
  }


  // MCP Operations
  /**
   * List all MCP server configurations for a project
   */
  async getProjectsByIdMcpServers(id: string | number, options?: { timeout?: number }): Promise<GetProjectsByIdMcpServersResponse> {
    return this.request<GetProjectsByIdMcpServersResponse>('GET', this.buildPath(`/api/projects/{id}/mcp/servers`, { id }), { timeout: options?.timeout })
  }

  /**
   * Create MCP server configuration
   */
  async createProjectsByIdMcpServers(id: string | number, data: CreateProjectsByIdMcpServersRequest, options?: { timeout?: number }): Promise<CreateProjectsByIdMcpServersResponse> {
    return this.request<CreateProjectsByIdMcpServersResponse>('POST', this.buildPath(`/api/projects/{id}/mcp/servers`, { id }), { body: data, timeout: options?.timeout })
  }

  /**
   * Get MCP server configuration by ID
   */
  async getProjectsByIdMcpServersByServerId(id: string | number, serverId: string | number, options?: { timeout?: number }): Promise<GetProjectsByIdMcpServersByServerIdResponse> {
    return this.request<GetProjectsByIdMcpServersByServerIdResponse>('GET', this.buildPath(`/api/projects/{id}/mcp/servers/{serverId}`, { id, serverId }), { timeout: options?.timeout })
  }

  /**
   * Update MCP server configuration
   */
  async updateProjectsByIdMcpServersByServerId(id: string | number, serverId: string | number, data: UpdateProjectsByIdMcpServersByServerIdRequest, options?: { timeout?: number }): Promise<UpdateProjectsByIdMcpServersByServerIdResponse> {
    return this.request<UpdateProjectsByIdMcpServersByServerIdResponse>('PATCH', this.buildPath(`/api/projects/{id}/mcp/servers/{serverId}`, { id, serverId }), { body: data, timeout: options?.timeout })
  }

  /**
   * Delete MCP server configuration
   */
  async deleteProjectsByIdMcpServersByServerId(id: string | number, serverId: string | number, options?: { timeout?: number }): Promise<DeleteProjectsByIdMcpServersByServerIdResponse> {
    return this.request<DeleteProjectsByIdMcpServersByServerIdResponse>('DELETE', this.buildPath(`/api/projects/{id}/mcp/servers/{serverId}`, { id, serverId }), { timeout: options?.timeout })
  }

  /**
   * List available MCP tools
   */
  async listMcpTools(query?: { serverId?: any }, options?: { timeout?: number }): Promise<ListMcpToolsResponse> {
    return this.request<ListMcpToolsResponse>('GET', `/api/mcp/tools`, { params: query, timeout: options?.timeout })
  }

  /**
   * Execute an MCP tool
   */
  async createMcpToolsExecute(data: CreateMcpToolsExecuteRequest, options?: { timeout?: number }): Promise<CreateMcpToolsExecuteResponse> {
    return this.request<CreateMcpToolsExecuteResponse>('POST', `/api/mcp/tools/execute`, { body: data, timeout: options?.timeout })
  }

  /**
   * List available MCP resources
   */
  async listMcpResources(query?: { serverId?: any }, options?: { timeout?: number }): Promise<ListMcpResourcesResponse> {
    return this.request<ListMcpResourcesResponse>('GET', `/api/mcp/resources`, { params: query, timeout: options?.timeout })
  }

  /**
   * Read MCP resource content
   */
  async createMcpResourcesRead(data: CreateMcpResourcesReadRequest, options?: { timeout?: number }): Promise<CreateMcpResourcesReadResponse> {
    return this.request<CreateMcpResourcesReadResponse>('POST', `/api/mcp/resources/read`, { body: data, timeout: options?.timeout })
  }

  /**
   * Get list of built-in MCP tools
   */
  async listMcpBuiltinTools(options?: { timeout?: number }): Promise<ListMcpBuiltinToolsResponse> {
    return this.request<ListMcpBuiltinToolsResponse>('GET', `/api/mcp/builtin-tools`, { timeout: options?.timeout })
  }

  /**
   * Start an MCP server
   */
  async createMcpServersByServerIdStart(serverId: string | number, options?: { timeout?: number }): Promise<CreateMcpServersByServerIdStartResponse> {
    return this.request<CreateMcpServersByServerIdStartResponse>('POST', this.buildPath(`/api/mcp/servers/{serverId}/start`, { serverId }), { timeout: options?.timeout })
  }

  /**
   * Stop an MCP server
   */
  async createMcpServersByServerIdStop(serverId: string | number, options?: { timeout?: number }): Promise<CreateMcpServersByServerIdStopResponse> {
    return this.request<CreateMcpServersByServerIdStopResponse>('POST', this.buildPath(`/api/mcp/servers/{serverId}/stop`, { serverId }), { timeout: options?.timeout })
  }

  /**
   * Get MCP usage analytics
   */
  async listMcpAnalytics(query?: { startDate?: any; endDate?: any; serverId?: any }, options?: { timeout?: number }): Promise<ListMcpAnalyticsResponse> {
    return this.request<ListMcpAnalyticsResponse>('GET', `/api/mcp/analytics`, { params: query, timeout: options?.timeout })
  }

  /**
   * Get statistics for a specific MCP server
   */
  async listMcpServersByServerIdStats(serverId: string | number, options?: { timeout?: number }): Promise<ListMcpServersByServerIdStatsResponse> {
    return this.request<ListMcpServersByServerIdStatsResponse>('GET', this.buildPath(`/api/mcp/servers/{serverId}/stats`, { serverId }), { timeout: options?.timeout })
  }

  /**
   * Get tool usage statistics
   */
  async listMcpToolsStats(query?: { period?: any; limit?: any }, options?: { timeout?: number }): Promise<ListMcpToolsStatsResponse> {
    return this.request<ListMcpToolsStatsResponse>('GET', `/api/mcp/tools/stats`, { params: query, timeout: options?.timeout })
  }

  /**
   * Get resource access statistics
   */
  async listMcpResourcesStats(query?: { period?: any }, options?: { timeout?: number }): Promise<ListMcpResourcesStatsResponse> {
    return this.request<ListMcpResourcesStatsResponse>('GET', `/api/mcp/resources/stats`, { params: query, timeout: options?.timeout })
  }

  /**
   * Generate MCP usage report
   */
  async createMcpAnalyticsReport(data: CreateMcpAnalyticsReportRequest, options?: { timeout?: number }): Promise<CreateMcpAnalyticsReportResponse> {
    return this.request<CreateMcpAnalyticsReportResponse>('POST', `/api/mcp/analytics/report`, { body: data, timeout: options?.timeout })
  }

  /**
   * Get MCP session statistics
   */
  async listMcpSessionsStats(options?: { timeout?: number }): Promise<ListMcpSessionsStatsResponse> {
    return this.request<ListMcpSessionsStatsResponse>('GET', `/api/mcp/sessions/stats`, { timeout: options?.timeout })
  }

  /**
   * Get MCP performance metrics
   */
  async listMcpAnalyticsPerformance(query?: { metricType?: any; aggregation?: any }, options?: { timeout?: number }): Promise<ListMcpAnalyticsPerformanceResponse> {
    return this.request<ListMcpAnalyticsPerformanceResponse>('GET', `/api/mcp/analytics/performance`, { params: query, timeout: options?.timeout })
  }

  /**
   * Get MCP analytics overview for a project
   */
  async getProjectsByIdMcpAnalyticsOverview(id: string | number, query?: { period?: any; toolNames?: any }, options?: { timeout?: number }): Promise<GetProjectsByIdMcpAnalyticsOverviewResponse> {
    return this.request<GetProjectsByIdMcpAnalyticsOverviewResponse>('GET', this.buildPath(`/api/projects/{id}/mcp/analytics/overview`, { id }), { params: query, timeout: options?.timeout })
  }

  /**
   * Get MCP tool statistics for a project
   */
  async getProjectsByIdMcpAnalyticsStatistics(id: string | number, query?: { period?: any; toolNames?: any }, options?: { timeout?: number }): Promise<GetProjectsByIdMcpAnalyticsStatisticsResponse> {
    return this.request<GetProjectsByIdMcpAnalyticsStatisticsResponse>('GET', this.buildPath(`/api/projects/{id}/mcp/analytics/statistics`, { id }), { params: query, timeout: options?.timeout })
  }

  /**
   * Get MCP execution timeline for a project
   */
  async getProjectsByIdMcpAnalyticsTimeline(id: string | number, query?: { period?: any; toolNames?: any }, options?: { timeout?: number }): Promise<GetProjectsByIdMcpAnalyticsTimelineResponse> {
    return this.request<GetProjectsByIdMcpAnalyticsTimelineResponse>('GET', this.buildPath(`/api/projects/{id}/mcp/analytics/timeline`, { id }), { params: query, timeout: options?.timeout })
  }

  /**
   * Get MCP error patterns for a project
   */
  async getProjectsByIdMcpAnalyticsErrorPatterns(id: string | number, query?: { period?: any; toolNames?: any }, options?: { timeout?: number }): Promise<GetProjectsByIdMcpAnalyticsErrorPatternsResponse> {
    return this.request<GetProjectsByIdMcpAnalyticsErrorPatternsResponse>('GET', this.buildPath(`/api/projects/{id}/mcp/analytics/error-patterns`, { id }), { params: query, timeout: options?.timeout })
  }

  /**
   * Get MCP tool executions for a project
   */
  async getProjectsByIdMcpAnalyticsExecutions(id: string | number, query?: { toolName?: any; status?: any; startDate?: any; endDate?: any; limit?: any; offset?: any; sortBy?: any; sortOrder?: any }, options?: { timeout?: number }): Promise<GetProjectsByIdMcpAnalyticsExecutionsResponse> {
    return this.request<GetProjectsByIdMcpAnalyticsExecutionsResponse>('GET', this.buildPath(`/api/projects/{id}/mcp/analytics/executions`, { id }), { params: query, timeout: options?.timeout })
  }

  /**
   * Test MCP server connection
   */
  async createMcpTestConnection(data: CreateMcpTestConnectionRequest, options?: { timeout?: number }): Promise<CreateMcpTestConnectionResponse> {
    return this.request<CreateMcpTestConnectionResponse>('POST', `/api/mcp/test/connection`, { body: data, timeout: options?.timeout })
  }

  /**
   * Test MCP initialize handshake
   */
  async createMcpTestInitialize(data: CreateMcpTestInitializeRequest, options?: { timeout?: number }): Promise<CreateMcpTestInitializeResponse> {
    return this.request<CreateMcpTestInitializeResponse>('POST', `/api/mcp/test/initialize`, { body: data, timeout: options?.timeout })
  }

  /**
   * Test MCP tool execution
   */
  async createMcpTestTool(data: CreateMcpTestToolRequest, options?: { timeout?: number }): Promise<CreateMcpTestToolResponse> {
    return this.request<CreateMcpTestToolResponse>('POST', `/api/mcp/test/tool`, { body: data, timeout: options?.timeout })
  }

  /**
   * Validate MCP server configuration
   */
  async createMcpTestValidateConfig(data: CreateMcpTestValidateConfigRequest, options?: { timeout?: number }): Promise<CreateMcpTestValidateConfigResponse> {
    return this.request<CreateMcpTestValidateConfigResponse>('POST', `/api/mcp/test/validate-config`, { body: data, timeout: options?.timeout })
  }

  /**
   * Debug MCP communication
   */
  async createMcpTestDebug(data: CreateMcpTestDebugRequest, options?: { timeout?: number }): Promise<CreateMcpTestDebugResponse> {
    return this.request<CreateMcpTestDebugResponse>('POST', `/api/mcp/test/debug`, { body: data, timeout: options?.timeout })
  }

  /**
   * List all MCP sessions
   */
  async listMcpSessions(query?: { status?: any; serverId?: any }, options?: { timeout?: number }): Promise<ListMcpSessionsResponse> {
    return this.request<ListMcpSessionsResponse>('GET', `/api/mcp/sessions`, { params: query, timeout: options?.timeout })
  }

  /**
   * Create a new MCP session
   */
  async createMcpSessions(data: CreateMcpSessionsRequest, options?: { timeout?: number }): Promise<CreateMcpSessionsResponse> {
    return this.request<CreateMcpSessionsResponse>('POST', `/api/mcp/sessions`, { body: data, timeout: options?.timeout })
  }

  /**
   * Get MCP session by ID
   */
  async listMcpSessionsBySessionId(sessionId: string | number, options?: { timeout?: number }): Promise<ListMcpSessionsBySessionIdResponse> {
    return this.request<ListMcpSessionsBySessionIdResponse>('GET', this.buildPath(`/api/mcp/sessions/{sessionId}`, { sessionId }), { timeout: options?.timeout })
  }

  /**
   * Close an MCP session
   */
  async createMcpSessionsBySessionIdClose(sessionId: string | number, data: CreateMcpSessionsBySessionIdCloseRequest, options?: { timeout?: number }): Promise<CreateMcpSessionsBySessionIdCloseResponse> {
    return this.request<CreateMcpSessionsBySessionIdCloseResponse>('POST', this.buildPath(`/api/mcp/sessions/{sessionId}/close`, { sessionId }), { body: data, timeout: options?.timeout })
  }

  /**
   * Refresh/keep-alive an MCP session
   */
  async createMcpSessionsBySessionIdRefresh(sessionId: string | number, options?: { timeout?: number }): Promise<CreateMcpSessionsBySessionIdRefreshResponse> {
    return this.request<CreateMcpSessionsBySessionIdRefreshResponse>('POST', this.buildPath(`/api/mcp/sessions/{sessionId}/refresh`, { sessionId }), { timeout: options?.timeout })
  }

  /**
   * Get session command history
   */
  async listMcpSessionsBySessionIdHistory(sessionId: string | number, query?: { limit?: any; offset?: any }, options?: { timeout?: number }): Promise<ListMcpSessionsBySessionIdHistoryResponse> {
    return this.request<ListMcpSessionsBySessionIdHistoryResponse>('GET', this.buildPath(`/api/mcp/sessions/{sessionId}/history`, { sessionId }), { params: query, timeout: options?.timeout })
  }

  /**
   * Cleanup idle MCP sessions
   */
  async createMcpSessionsCleanup(data: CreateMcpSessionsCleanupRequest, options?: { timeout?: number }): Promise<CreateMcpSessionsCleanupResponse> {
    return this.request<CreateMcpSessionsCleanupResponse>('POST', `/api/mcp/sessions/cleanup`, { body: data, timeout: options?.timeout })
  }


  // Git Operations
  /**
   * Get git status for a project
   */
  async getProjectsByIdGitStatus(id: string | number, query?: { refresh?: any }, options?: { timeout?: number }): Promise<GetProjectsByIdGitStatusResponse> {
    return this.request<GetProjectsByIdGitStatusResponse>('GET', this.buildPath(`/api/projects/{id}/git/status`, { id }), { params: query, timeout: options?.timeout })
  }

  /**
   * Stage files for commit
   */
  async createProjectsByIdGitStage(id: string | number, data: CreateProjectsByIdGitStageRequest, options?: { timeout?: number }): Promise<CreateProjectsByIdGitStageResponse> {
    return this.request<CreateProjectsByIdGitStageResponse>('POST', this.buildPath(`/api/projects/{id}/git/stage`, { id }), { body: data, timeout: options?.timeout })
  }

  /**
   * Unstage files from commit
   */
  async createProjectsByIdGitUnstage(id: string | number, data: CreateProjectsByIdGitUnstageRequest, options?: { timeout?: number }): Promise<CreateProjectsByIdGitUnstageResponse> {
    return this.request<CreateProjectsByIdGitUnstageResponse>('POST', this.buildPath(`/api/projects/{id}/git/unstage`, { id }), { body: data, timeout: options?.timeout })
  }

  /**
   * Stage all changes
   */
  async createProjectsByIdGitStageAll(id: string | number, options?: { timeout?: number }): Promise<CreateProjectsByIdGitStageAllResponse> {
    return this.request<CreateProjectsByIdGitStageAllResponse>('POST', this.buildPath(`/api/projects/{id}/git/stage-all`, { id }), { timeout: options?.timeout })
  }

  /**
   * Unstage all changes
   */
  async createProjectsByIdGitUnstageAll(id: string | number, options?: { timeout?: number }): Promise<CreateProjectsByIdGitUnstageAllResponse> {
    return this.request<CreateProjectsByIdGitUnstageAllResponse>('POST', this.buildPath(`/api/projects/{id}/git/unstage-all`, { id }), { timeout: options?.timeout })
  }

  /**
   * Create a new commit
   */
  async createProjectsByIdGitCommit(id: string | number, data: CreateProjectsByIdGitCommitRequest, options?: { timeout?: number }): Promise<CreateProjectsByIdGitCommitResponse> {
    return this.request<CreateProjectsByIdGitCommitResponse>('POST', this.buildPath(`/api/projects/{id}/git/commit`, { id }), { body: data, timeout: options?.timeout })
  }

  /**
   * Get commit history
   */
  async getProjectsByIdGitLog(id: string | number, query?: { maxCount?: any; skip?: any; author?: any; since?: any; until?: any; grep?: any; branch?: any }, options?: { timeout?: number }): Promise<GetProjectsByIdGitLogResponse> {
    return this.request<GetProjectsByIdGitLogResponse>('GET', this.buildPath(`/api/projects/{id}/git/log`, { id }), { params: query, timeout: options?.timeout })
  }

  /**
   * Get enhanced commit history
   */
  async getProjectsByIdGitLogEnhanced(id: string | number, query?: { maxCount?: any; skip?: any; author?: any; since?: any; until?: any; grep?: any; branch?: any }, options?: { timeout?: number }): Promise<GetProjectsByIdGitLogEnhancedResponse> {
    return this.request<GetProjectsByIdGitLogEnhancedResponse>('GET', this.buildPath(`/api/projects/{id}/git/log-enhanced`, { id }), { params: query, timeout: options?.timeout })
  }

  /**
   * Get commit details
   */
  async getProjectsByIdGitCommitsByCommitHash(id: string | number, commitHash: string | number, options?: { timeout?: number }): Promise<GetProjectsByIdGitCommitsByCommitHashResponse> {
    return this.request<GetProjectsByIdGitCommitsByCommitHashResponse>('GET', this.buildPath(`/api/projects/{id}/git/commits/{commitHash}`, { id, commitHash }), { timeout: options?.timeout })
  }

  /**
   * Get file diff
   */
  async getProjectsByIdGitDiff(id: string | number, query?: { filePath?: any; cached?: any }, options?: { timeout?: number }): Promise<GetProjectsByIdGitDiffResponse> {
    return this.request<GetProjectsByIdGitDiffResponse>('GET', this.buildPath(`/api/projects/{id}/git/diff`, { id }), { params: query, timeout: options?.timeout })
  }

  /**
   * List all branches
   */
  async getProjectsByIdGitBranches(id: string | number, options?: { timeout?: number }): Promise<GetProjectsByIdGitBranchesResponse> {
    return this.request<GetProjectsByIdGitBranchesResponse>('GET', this.buildPath(`/api/projects/{id}/git/branches`, { id }), { timeout: options?.timeout })
  }

  /**
   * Create a new branch
   */
  async createProjectsByIdGitBranches(id: string | number, data: CreateProjectsByIdGitBranchesRequest, options?: { timeout?: number }): Promise<CreateProjectsByIdGitBranchesResponse> {
    return this.request<CreateProjectsByIdGitBranchesResponse>('POST', this.buildPath(`/api/projects/{id}/git/branches`, { id }), { body: data, timeout: options?.timeout })
  }

  /**
   * List branches with enhanced information
   */
  async getProjectsByIdGitBranchesEnhanced(id: string | number, options?: { timeout?: number }): Promise<GetProjectsByIdGitBranchesEnhancedResponse> {
    return this.request<GetProjectsByIdGitBranchesEnhancedResponse>('GET', this.buildPath(`/api/projects/{id}/git/branches-enhanced`, { id }), { timeout: options?.timeout })
  }

  /**
   * Switch to a different branch
   */
  async createProjectsByIdGitBranchesSwitch(id: string | number, data: CreateProjectsByIdGitBranchesSwitchRequest, options?: { timeout?: number }): Promise<CreateProjectsByIdGitBranchesSwitchResponse> {
    return this.request<CreateProjectsByIdGitBranchesSwitchResponse>('POST', this.buildPath(`/api/projects/{id}/git/branches/switch`, { id }), { body: data, timeout: options?.timeout })
  }

  /**
   * Delete a branch
   */
  async deleteProjectsByIdGitBranchesByBranchName(id: string | number, branchName: string | number, query?: { force?: any }, options?: { timeout?: number }): Promise<DeleteProjectsByIdGitBranchesByBranchNameResponse> {
    return this.request<DeleteProjectsByIdGitBranchesByBranchNameResponse>('DELETE', this.buildPath(`/api/projects/{id}/git/branches/{branchName}`, { id, branchName }), { params: query, timeout: options?.timeout })
  }

  /**
   * GET /api/projects/{id}/git/stash
   */
  async getProjectsByIdGitStash(id: string | number, options?: { timeout?: number }): Promise<GetProjectsByIdGitStashResponse> {
    return this.request<GetProjectsByIdGitStashResponse>('GET', this.buildPath(`/api/projects/{id}/git/stash`, { id }), { timeout: options?.timeout })
  }

  /**
   * POST /api/projects/{id}/git/stash
   */
  async createProjectsByIdGitStash(id: string | number, data: CreateProjectsByIdGitStashRequest, options?: { timeout?: number }): Promise<CreateProjectsByIdGitStashResponse> {
    return this.request<CreateProjectsByIdGitStashResponse>('POST', this.buildPath(`/api/projects/{id}/git/stash`, { id }), { body: data, timeout: options?.timeout })
  }

  /**
   * Drop a stash
   */
  async deleteProjectsByIdGitStash(id: string | number, data: DeleteProjectsByIdGitStashRequest, options?: { timeout?: number }): Promise<DeleteProjectsByIdGitStashResponse> {
    return this.request<DeleteProjectsByIdGitStashResponse>('DELETE', this.buildPath(`/api/projects/{id}/git/stash`, { id }), { body: data, timeout: options?.timeout })
  }

  /**
   * POST /api/projects/{id}/git/stash/apply
   */
  async createProjectsByIdGitStashApply(id: string | number, data: CreateProjectsByIdGitStashApplyRequest, options?: { timeout?: number }): Promise<CreateProjectsByIdGitStashApplyResponse> {
    return this.request<CreateProjectsByIdGitStashApplyResponse>('POST', this.buildPath(`/api/projects/{id}/git/stash/apply`, { id }), { body: data, timeout: options?.timeout })
  }

  /**
   * Pop a stash
   */
  async createProjectsByIdGitStashPop(id: string | number, data: CreateProjectsByIdGitStashPopRequest, options?: { timeout?: number }): Promise<CreateProjectsByIdGitStashPopResponse> {
    return this.request<CreateProjectsByIdGitStashPopResponse>('POST', this.buildPath(`/api/projects/{id}/git/stash/pop`, { id }), { body: data, timeout: options?.timeout })
  }

  /**
   * List all worktrees
   */
  async getProjectsByIdGitWorktrees(id: string | number, options?: { timeout?: number }): Promise<GetProjectsByIdGitWorktreesResponse> {
    return this.request<GetProjectsByIdGitWorktreesResponse>('GET', this.buildPath(`/api/projects/{id}/git/worktrees`, { id }), { timeout: options?.timeout })
  }

  /**
   * Add a new worktree
   */
  async createProjectsByIdGitWorktrees(id: string | number, data: CreateProjectsByIdGitWorktreesRequest, options?: { timeout?: number }): Promise<CreateProjectsByIdGitWorktreesResponse> {
    return this.request<CreateProjectsByIdGitWorktreesResponse>('POST', this.buildPath(`/api/projects/{id}/git/worktrees`, { id }), { body: data, timeout: options?.timeout })
  }

  /**
   * Remove a worktree
   */
  async deleteProjectsByIdGitWorktrees(id: string | number, data: DeleteProjectsByIdGitWorktreesRequest, options?: { timeout?: number }): Promise<DeleteProjectsByIdGitWorktreesResponse> {
    return this.request<DeleteProjectsByIdGitWorktreesResponse>('DELETE', this.buildPath(`/api/projects/{id}/git/worktrees`, { id }), { body: data, timeout: options?.timeout })
  }

  /**
   * Lock a worktree
   */
  async createProjectsByIdGitWorktreesLock(id: string | number, data: CreateProjectsByIdGitWorktreesLockRequest, options?: { timeout?: number }): Promise<CreateProjectsByIdGitWorktreesLockResponse> {
    return this.request<CreateProjectsByIdGitWorktreesLockResponse>('POST', this.buildPath(`/api/projects/{id}/git/worktrees/lock`, { id }), { body: data, timeout: options?.timeout })
  }

  /**
   * Unlock a worktree
   */
  async createProjectsByIdGitWorktreesUnlock(id: string | number, data: CreateProjectsByIdGitWorktreesUnlockRequest, options?: { timeout?: number }): Promise<CreateProjectsByIdGitWorktreesUnlockResponse> {
    return this.request<CreateProjectsByIdGitWorktreesUnlockResponse>('POST', this.buildPath(`/api/projects/{id}/git/worktrees/unlock`, { id }), { body: data, timeout: options?.timeout })
  }

  /**
   * Prune worktrees
   */
  async createProjectsByIdGitWorktreesPrune(id: string | number, query?: { dryRun?: any }, options?: { timeout?: number }): Promise<CreateProjectsByIdGitWorktreesPruneResponse> {
    return this.request<CreateProjectsByIdGitWorktreesPruneResponse>('POST', this.buildPath(`/api/projects/{id}/git/worktrees/prune`, { id }), { params: query, timeout: options?.timeout })
  }

  /**
   * GET /api/projects/{id}/git/remotes
   */
  async getProjectsByIdGitRemotes(id: string | number, options?: { timeout?: number }): Promise<GetProjectsByIdGitRemotesResponse> {
    return this.request<GetProjectsByIdGitRemotesResponse>('GET', this.buildPath(`/api/projects/{id}/git/remotes`, { id }), { timeout: options?.timeout })
  }

  /**
   * POST /api/projects/{id}/git/push
   */
  async createProjectsByIdGitPush(id: string | number, data: CreateProjectsByIdGitPushRequest, options?: { timeout?: number }): Promise<CreateProjectsByIdGitPushResponse> {
    return this.request<CreateProjectsByIdGitPushResponse>('POST', this.buildPath(`/api/projects/{id}/git/push`, { id }), { body: data, timeout: options?.timeout })
  }

  /**
   * POST /api/projects/{id}/git/fetch
   */
  async createProjectsByIdGitFetch(id: string | number, data: CreateProjectsByIdGitFetchRequest, options?: { timeout?: number }): Promise<CreateProjectsByIdGitFetchResponse> {
    return this.request<CreateProjectsByIdGitFetchResponse>('POST', this.buildPath(`/api/projects/{id}/git/fetch`, { id }), { body: data, timeout: options?.timeout })
  }

  /**
   * POST /api/projects/{id}/git/pull
   */
  async createProjectsByIdGitPull(id: string | number, data: CreateProjectsByIdGitPullRequest, options?: { timeout?: number }): Promise<CreateProjectsByIdGitPullResponse> {
    return this.request<CreateProjectsByIdGitPullResponse>('POST', this.buildPath(`/api/projects/{id}/git/pull`, { id }), { body: data, timeout: options?.timeout })
  }

  /**
   * GET /api/projects/{id}/git/tags
   */
  async getProjectsByIdGitTags(id: string | number, options?: { timeout?: number }): Promise<GetProjectsByIdGitTagsResponse> {
    return this.request<GetProjectsByIdGitTagsResponse>('GET', this.buildPath(`/api/projects/{id}/git/tags`, { id }), { timeout: options?.timeout })
  }

  /**
   * POST /api/projects/{id}/git/tags
   */
  async createProjectsByIdGitTags(id: string | number, data: CreateProjectsByIdGitTagsRequest, options?: { timeout?: number }): Promise<CreateProjectsByIdGitTagsResponse> {
    return this.request<CreateProjectsByIdGitTagsResponse>('POST', this.buildPath(`/api/projects/{id}/git/tags`, { id }), { body: data, timeout: options?.timeout })
  }

  /**
   * POST /api/projects/{id}/git/reset
   */
  async createProjectsByIdGitReset(id: string | number, data: CreateProjectsByIdGitResetRequest, options?: { timeout?: number }): Promise<CreateProjectsByIdGitResetResponse> {
    return this.request<CreateProjectsByIdGitResetResponse>('POST', this.buildPath(`/api/projects/{id}/git/reset`, { id }), { body: data, timeout: options?.timeout })
  }


  // Project Tabs Operations
  /**
   * Generate an AI-powered name for a project tab
   */
  async createProjectTabsByTabIdGenerateName(tabId: string | number, data: CreateProjectTabsByTabIdGenerateNameRequest, options?: { timeout?: number }): Promise<CreateProjectTabsByTabIdGenerateNameResponse> {
    return this.request<CreateProjectTabsByTabIdGenerateNameResponse>('POST', this.buildPath(`/api/project-tabs/{tabId}/generate-name`, { tabId }), { body: data, timeout: options?.timeout })
  }


  // Agent Files Operations
  /**
   * GET /api/projects/{id}/agent-files/detect
   */
  async getProjectsByIdAgentFilesDetect(id: string | number, options?: { timeout?: number }): Promise<GetProjectsByIdAgentFilesDetectResponse> {
    return this.request<GetProjectsByIdAgentFilesDetectResponse>('GET', this.buildPath(`/api/projects/{id}/agent-files/detect`, { id }), { timeout: options?.timeout })
  }

  /**
   * POST /api/projects/{id}/agent-files/update
   */
  async createProjectsByIdAgentFilesUpdate(id: string | number, data: CreateProjectsByIdAgentFilesUpdateRequest, options?: { timeout?: number }): Promise<CreateProjectsByIdAgentFilesUpdateResponse> {
    return this.request<CreateProjectsByIdAgentFilesUpdateResponse>('POST', this.buildPath(`/api/projects/{id}/agent-files/update`, { id }), { body: data, timeout: options?.timeout })
  }

  /**
   * POST /api/projects/{id}/agent-files/remove-instructions
   */
  async createProjectsByIdAgentFilesRemoveInstructions(id: string | number, data: CreateProjectsByIdAgentFilesRemoveInstructionsRequest, options?: { timeout?: number }): Promise<CreateProjectsByIdAgentFilesRemoveInstructionsResponse> {
    return this.request<CreateProjectsByIdAgentFilesRemoveInstructionsResponse>('POST', this.buildPath(`/api/projects/{id}/agent-files/remove-instructions`, { id }), { body: data, timeout: options?.timeout })
  }

  /**
   * GET /api/projects/{id}/agent-files/status
   */
  async getProjectsByIdAgentFilesStatus(id: string | number, options?: { timeout?: number }): Promise<GetProjectsByIdAgentFilesStatusResponse> {
    return this.request<GetProjectsByIdAgentFilesStatusResponse>('GET', this.buildPath(`/api/projects/{id}/agent-files/status`, { id }), { timeout: options?.timeout })
  }

  /**
   * POST /api/projects/{id}/agent-files/create
   */
  async createProjectsByIdAgentFilesCreate(id: string | number, data: CreateProjectsByIdAgentFilesCreateRequest, options?: { timeout?: number }): Promise<CreateProjectsByIdAgentFilesCreateResponse> {
    return this.request<CreateProjectsByIdAgentFilesCreateResponse>('POST', this.buildPath(`/api/projects/{id}/agent-files/create`, { id }), { body: data, timeout: options?.timeout })
  }



}

/**
 * Factory function for creating the type-safe API client
 */
export function createTypeSafeClient(config?: {
  baseUrl?: string
  timeout?: number
  headers?: Record<string, string>
}): TypeSafeApiClient {
  return new TypeSafeApiClient(config)
}<|MERGE_RESOLUTION|>--- conflicted
+++ resolved
@@ -1,10 +1,6 @@
 /**
  * AUTO-GENERATED TYPE-SAFE API CLIENT
-<<<<<<< HEAD
- * Generated at: 2025-09-01T01:12:15.847Z
-=======
  * Generated at: 2025-09-04T18:21:21.808Z
->>>>>>> 48cb5f1b
  * Generated from: 174 API endpoints
  * 
  * ⚠️  DO NOT EDIT MANUALLY - Changes will be overwritten
