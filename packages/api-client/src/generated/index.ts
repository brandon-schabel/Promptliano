/**
 * AUTO-GENERATED API CLIENT
<<<<<<< HEAD
 * Generated at: 2025-09-01T01:12:15.847Z
=======
 * Generated at: 2025-09-04T18:21:21.809Z
>>>>>>> 48cb5f1b
 * 
 * ⚠️  DO NOT EDIT MANUALLY - Changes will be overwritten
 */

// Type-safe API types
export * from './api-types'

// Type-safe API client
export * from './type-safe-client'

// OpenAPI specification  
export { default as openApiSpec } from './openapi-spec.json'

// Note: Advanced React Query hooks and provider are added by generate-advanced-hooks.ts<|MERGE_RESOLUTION|>--- conflicted
+++ resolved
@@ -1,10 +1,6 @@
 /**
  * AUTO-GENERATED API CLIENT
-<<<<<<< HEAD
- * Generated at: 2025-09-01T01:12:15.847Z
-=======
  * Generated at: 2025-09-04T18:21:21.809Z
->>>>>>> 48cb5f1b
  * 
  * ⚠️  DO NOT EDIT MANUALLY - Changes will be overwritten
  */
