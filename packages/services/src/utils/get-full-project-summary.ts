import { ApiError, buildProjectSummary, promptsMap, truncateForSummarization } from '@octoprompt/shared'
import { getProjectFiles } from '../project-service'
import { generateSingleText } from '../gen-ai-services'
import { LOW_MODEL_CONFIG } from '@octoprompt/config'

// Cache for project summaries with TTL
interface CachedSummary {
  content: string
  timestamp: number
}

const projectSummaryCache = new Map<string, CachedSummary>()
const SUMMARY_CACHE_TTL = 5 * 60 * 1000 // 5 minutes in milliseconds

// Helper function to get cache key
function getSummaryCacheKey(projectId: number, type: 'full' | 'compact'): string {
  return `${projectId}:${type}`
}

// Helper function to invalidate cache for a project
export function invalidateProjectSummaryCache(projectId: number): void {
  projectSummaryCache.delete(getSummaryCacheKey(projectId, 'full'))
  projectSummaryCache.delete(getSummaryCacheKey(projectId, 'compact'))
}

export const getSafeAllProjectFiles = async (projectId: number) => {
  const allFiles = await getProjectFiles(projectId)
  if (!allFiles) {
    throw new ApiError(404, 'Project files not found', 'NOT_FOUND')
  }
  if (!allFiles.length) {
    throw new ApiError(404, 'No files found in project', 'NO_PROJECT_FILES')
  }
  return allFiles
}

export const getFullProjectSummary = async (projectId: number) => {
  const cacheKey = getSummaryCacheKey(projectId, 'full')
  const cached = projectSummaryCache.get(cacheKey)
<<<<<<< HEAD

=======
  
>>>>>>> c2e4456e
  // Check if cached summary is still valid
  if (cached && Date.now() - cached.timestamp < SUMMARY_CACHE_TTL) {
    return cached.content
  }
<<<<<<< HEAD

  // Get all project files for project summary
  const latestFiles = await getSafeAllProjectFiles(projectId)
  const summary = buildProjectSummary(latestFiles)

=======
  
  // Get all project files for project summary
  const latestFiles = await getSafeAllProjectFiles(projectId)
  const summary = buildProjectSummary(latestFiles)
  
>>>>>>> c2e4456e
  // Cache the result
  projectSummaryCache.set(cacheKey, {
    content: summary,
    timestamp: Date.now()
  })
<<<<<<< HEAD

=======
  
>>>>>>> c2e4456e
  return summary
}

export const getCompactProjectSummary = async (projectId: number) => {
  const cacheKey = getSummaryCacheKey(projectId, 'compact')
  const cached = projectSummaryCache.get(cacheKey)
<<<<<<< HEAD

=======
  
>>>>>>> c2e4456e
  // Check if cached summary is still valid
  if (cached && Date.now() - cached.timestamp < SUMMARY_CACHE_TTL) {
    return cached.content
  }
<<<<<<< HEAD

=======
  
>>>>>>> c2e4456e
  // Get the full project summary first
  const fullSummary = await getFullProjectSummary(projectId)

  // Ensure the summary doesn't exceed our character limits
  const truncationResult = truncateForSummarization(fullSummary)

  if (truncationResult.wasTruncated) {
    console.log(
      `[CompactProjectSummary] Project summary truncated for AI processing:\n` +
        `  Project ID: ${projectId}\n` +
        `  Original length: ${truncationResult.originalLength.toLocaleString()} chars\n` +
        `  Truncated to: ${truncationResult.content.length.toLocaleString()} chars\n` +
        `  Reduction: ${Math.round((1 - truncationResult.content.length / truncationResult.originalLength) * 100)}%`
    )
  }

  try {
    // Use AI to create a compact version
    const compactSummary = await generateSingleText({
      prompt: truncationResult.content,
      systemMessage: promptsMap.compactProjectSummary,
      options: LOW_MODEL_CONFIG
    })

    const trimmedSummary = compactSummary.trim()
<<<<<<< HEAD

=======
    
>>>>>>> c2e4456e
    // Cache the result
    projectSummaryCache.set(cacheKey, {
      content: trimmedSummary,
      timestamp: Date.now()
    })
<<<<<<< HEAD

=======
    
>>>>>>> c2e4456e
    return trimmedSummary
  } catch (error) {
    // If AI service fails, provide a truncated version of the full summary as fallback
    console.error(`[CompactProjectSummary] AI service failed for project ${projectId}:`, error)

    // Return a manually truncated version with key information
    const lines = truncationResult.content.split('\n')
    const fallbackSummary =
      lines
        .slice(0, Math.min(50, lines.length)) // Take first 50 lines
        .join('\n') + '\n\n[Note: AI summary service temporarily unavailable. Showing truncated file listing.]'

    // Cache even the fallback summary
    projectSummaryCache.set(cacheKey, {
      content: fallbackSummary,
      timestamp: Date.now()
    })
<<<<<<< HEAD

=======
    
>>>>>>> c2e4456e
    return fallbackSummary
  }
}<|MERGE_RESOLUTION|>--- conflicted
+++ resolved
@@ -37,58 +37,30 @@
 export const getFullProjectSummary = async (projectId: number) => {
   const cacheKey = getSummaryCacheKey(projectId, 'full')
   const cached = projectSummaryCache.get(cacheKey)
-<<<<<<< HEAD
-
-=======
-  
->>>>>>> c2e4456e
   // Check if cached summary is still valid
   if (cached && Date.now() - cached.timestamp < SUMMARY_CACHE_TTL) {
     return cached.content
   }
-<<<<<<< HEAD
 
   // Get all project files for project summary
   const latestFiles = await getSafeAllProjectFiles(projectId)
   const summary = buildProjectSummary(latestFiles)
 
-=======
-  
-  // Get all project files for project summary
-  const latestFiles = await getSafeAllProjectFiles(projectId)
-  const summary = buildProjectSummary(latestFiles)
-  
->>>>>>> c2e4456e
   // Cache the result
   projectSummaryCache.set(cacheKey, {
     content: summary,
     timestamp: Date.now()
   })
-<<<<<<< HEAD
-
-=======
-  
->>>>>>> c2e4456e
   return summary
 }
 
 export const getCompactProjectSummary = async (projectId: number) => {
   const cacheKey = getSummaryCacheKey(projectId, 'compact')
   const cached = projectSummaryCache.get(cacheKey)
-<<<<<<< HEAD
-
-=======
-  
->>>>>>> c2e4456e
   // Check if cached summary is still valid
   if (cached && Date.now() - cached.timestamp < SUMMARY_CACHE_TTL) {
     return cached.content
   }
-<<<<<<< HEAD
-
-=======
-  
->>>>>>> c2e4456e
   // Get the full project summary first
   const fullSummary = await getFullProjectSummary(projectId)
 
@@ -114,21 +86,11 @@
     })
 
     const trimmedSummary = compactSummary.trim()
-<<<<<<< HEAD
-
-=======
-    
->>>>>>> c2e4456e
     // Cache the result
     projectSummaryCache.set(cacheKey, {
       content: trimmedSummary,
       timestamp: Date.now()
     })
-<<<<<<< HEAD
-
-=======
-    
->>>>>>> c2e4456e
     return trimmedSummary
   } catch (error) {
     // If AI service fails, provide a truncated version of the full summary as fallback
@@ -146,11 +108,6 @@
       content: fallbackSummary,
       timestamp: Date.now()
     })
-<<<<<<< HEAD
-
-=======
-    
->>>>>>> c2e4456e
     return fallbackSummary
   }
 }