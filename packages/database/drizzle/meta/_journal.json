--- conflicted
+++ resolved
@@ -28,11 +28,7 @@
       "version": "6",
       "when": 1756853071171,
       "tag": "0003_striped_liz_osborn",
-<<<<<<< HEAD
-      "breakpoints": false
-=======
       "breakpoints": true
->>>>>>> 48cb5f1b
     },
     {
       "idx": 4,
@@ -47,16 +43,6 @@
       "when": 1756997524903,
       "tag": "0005_plain_dazzler",
       "breakpoints": true
-<<<<<<< HEAD
-    },
-    {
-      "idx": 6,
-      "version": "6",
-      "when": 1757021182748,
-      "tag": "0006_serious_midnight",
-      "breakpoints": true
-=======
->>>>>>> 48cb5f1b
     }
   ]
 }